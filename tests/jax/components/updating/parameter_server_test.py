from types import SimpleNamespace
from typing import Any, Dict, Sequence, Union

import numpy as np
import pytest

from mava.components.jax.updating.parameter_server import (
    DefaultParameterServer,
    ParameterServerConfig,
)
from mava.core_jax import SystemParameterServer


class MockSystemParameterServer(SystemParameterServer):
    def get_parameters(
        self, names: Union[str, Sequence[str]]
    ) -> Dict[str, Dict[str, Any]]:
        """Get parameters from the parameter server.

        Args:
            names : Names of the parameters to get
        Returns:
            The parameters that were requested
        """
        return {}

    def set_parameters(self, set_params: Dict[str, Any]) -> None:
        """Set parameters in the parameter server.

        Args:
            set_params : The values to set the parameters to
        """
        pass

    def add_to_parameters(self, add_to_params: Dict[str, Any]) -> None:
        """Add to the parameters in the parameter server.

        Args:
            add_to_params : values to add to the parameters
        """
        pass

    def run(self) -> None:
        """Run the parameter server. This function allows for checkpointing and other \
        centralised computations to be performed by the parameter server."""
        pass


###########################
# SEPARATE NETWORK FIXTURES
###########################


@pytest.fixture
def server_separate_networks() -> SystemParameterServer:
    """Pytest fixture for mock system parameter server"""
    mock_system_parameter_server = MockSystemParameterServer()

    mock_system_parameter_server.store.network_factory = lambda: {
        "net_type_1": {
            "agent_net_1": SimpleNamespace(
                policy_params="net_1_1_params", critic_params="net_1_1_params"
            ),
            "agent_net_2": SimpleNamespace(
                policy_params="net_1_2_params", critic_params="net_1_2_params"
            ),
        },
        "net_type_2": {
            "agent_net_1": SimpleNamespace(
                policy_params="net_2_1_params", critic_params="net_2_1_params"
            ),
            "agent_net_2": SimpleNamespace(
                policy_params="net_2_2_params", critic_params="net_2_2_params"
            ),
        },
    }

    mock_system_parameter_server.store.parameters = {
        "param1": "param1_value",
        "param2": "param2_value",
        "param3": "param3_value",
    }

    return mock_system_parameter_server


@pytest.fixture
def test_default_parameter_server_separate_networks() -> DefaultParameterServer:  # noqa: E501
    """Pytest fixture for default parameter server"""
    config = ParameterServerConfig(non_blocking_sleep_seconds=15)
<<<<<<< HEAD
    return ParameterServerSeparateNetworks(config)


######################
# SINGLE NETWORK TESTS
######################


def test_on_parameter_server_init_start(
    test_default_parameter_server: DefaultParameterServer, server: SystemParameterServer
) -> None:
    """Test that parameters are correctly assigned to the store"""

    # Delete existing parameters from store, since following method will create them
    delattr(server.store, "parameters")
    test_default_parameter_server.on_parameter_server_init_start(server)

    # Parameters attribute in store
    assert hasattr(server.store, "parameters")
    assert hasattr(server.store, "experiment_path")
    assert (
        server.store.experiment_path
        == test_default_parameter_server.config.experiment_path
    )

    # Parameter store training / executing info
    required_int_keys = {
        "trainer_steps",
        "evaluator_steps",
        "evaluator_episodes",
        "executor_episodes",
        "executor_steps",
    }
    required_float_keys = {"trainer_walltime"}
    for required_int_key in required_int_keys:
        assert server.store.parameters[required_int_key] == np.zeros(1, dtype=np.int32)
    for required_float_key in required_float_keys:
        assert server.store.parameters[required_float_key] == np.zeros(
            1, dtype=np.float32
        )

    # Parameter store network parameters
    assert server.store.parameters["net_type_1-agent_net_1"] == "net_1_1_params"
    assert server.store.parameters["net_type_1-agent_net_2"] == "net_1_2_params"
    assert server.store.parameters["net_type_2-agent_net_1"] == "net_2_1_params"
    assert server.store.parameters["net_type_2-agent_net_2"] == "net_2_2_params"

    assert hasattr(server.store, "experiment_path")


def test_on_parameter_server_get_parameters_single(
    test_default_parameter_server: DefaultParameterServer, server: SystemParameterServer
) -> None:
    """Test get_parameters when only a single parameter is requested"""
    server.store._param_names = "param2"

    test_default_parameter_server.on_parameter_server_get_parameters(server)

    assert server.store.get_parameters == "param2_value"


def test_on_parameter_server_get_parameters_list(
    test_default_parameter_server: DefaultParameterServer, server: SystemParameterServer
) -> None:
    """Test get_parameters when a list of parameters are requested"""
    server.store._param_names = ["param1", "param3"]

    test_default_parameter_server.on_parameter_server_get_parameters(server)

    assert server.store.get_parameters["param1"] == "param1_value"
    assert server.store.get_parameters["param3"] == "param3_value"
    assert "param2" not in server.store.get_parameters.keys()


def test_on_parameter_server_set_parameters(
    test_default_parameter_server: DefaultParameterServer, server: SystemParameterServer
) -> None:
    """Test setting parameters"""
    server.store._set_params = {
        "param1": "param1_new_value",
        "param3": "param3_new_value",
    }

    test_default_parameter_server.on_parameter_server_set_parameters(server)

    assert server.store.parameters["param1"] == "param1_new_value"
    assert server.store.parameters["param2"] == "param2_value"
    assert server.store.parameters["param3"] == "param3_new_value"


def test_on_parameter_server_add_to_parameters(
    test_default_parameter_server: DefaultParameterServer, server: SystemParameterServer
) -> None:
    """Test addition on parameters"""
    server.store.parameters["param3"] = 4
    server.store._add_to_params = {
        "param1": "_param1_add",
        "param3": 2,
    }

    test_default_parameter_server.on_parameter_server_add_to_parameters(server)

    assert server.store.parameters["param1"] == "param1_value_param1_add"
    assert server.store.parameters["param2"] == "param2_value"
    assert server.store.parameters["param3"] == 6
=======
    return DefaultParameterServer(config)
>>>>>>> 597b27a9


########################
# SEPARATE NETWORK TESTS
########################


<<<<<<< HEAD
def test_on_parameter_server_init_start_separate_networks(
    test_default_parameter_server_separate_networks: ParameterServerSeparateNetworks,
=======
def test_on_parameter_server_init_start_parameter_creation_separate_networks(
    test_default_parameter_server_separate_networks: DefaultParameterServer,
>>>>>>> 597b27a9
    server_separate_networks: SystemParameterServer,
) -> None:
    """Test that parameters are correctly assigned to the store"""

    test_default_parameter_server = test_default_parameter_server_separate_networks
    server = server_separate_networks

    # Delete existing parameters from store, since following method will create them
    delattr(server.store, "parameters")
    test_default_parameter_server.on_parameter_server_init_start(server)

    # Parameters attribute in store
    assert hasattr(server.store, "parameters")
    assert hasattr(server.store, "experiment_path")
    assert (
        server.store.experiment_path
        == test_default_parameter_server.config.experiment_path
    )

    # Parameter store training / executing info
    required_int_keys = {
        "trainer_steps",
        "evaluator_steps",
        "evaluator_episodes",
        "executor_episodes",
        "executor_steps",
    }
    required_float_keys = {"trainer_walltime"}
    for required_int_key in required_int_keys:
        assert server.store.parameters[required_int_key] == np.zeros(1, dtype=np.int32)
    for required_float_key in required_float_keys:
        assert server.store.parameters[required_float_key] == np.zeros(
            1, dtype=np.float32
        )

    # Parameter store network parameters
    assert server.store.parameters["policy_net_type_1-agent_net_1"] == "net_1_1_params"
    assert server.store.parameters["policy_net_type_1-agent_net_2"] == "net_1_2_params"
    assert server.store.parameters["policy_net_type_2-agent_net_1"] == "net_2_1_params"
    assert server.store.parameters["policy_net_type_2-agent_net_2"] == "net_2_2_params"
    assert server.store.parameters["critic_net_type_1-agent_net_1"] == "net_1_1_params"
    assert server.store.parameters["critic_net_type_1-agent_net_2"] == "net_1_2_params"
    assert server.store.parameters["critic_net_type_2-agent_net_1"] == "net_2_1_params"
    assert server.store.parameters["critic_net_type_2-agent_net_2"] == "net_2_2_params"

<<<<<<< HEAD
    assert hasattr(server.store, "experiment_path")
=======

def test_on_parameter_server_init_start_no_checkpointer_separate_networks(
    test_default_parameter_server_separate_networks: DefaultParameterServer,
    server_separate_networks: SystemParameterServer,
) -> None:
    """Test init when no checkpointing specified"""

    test_default_parameter_server = test_default_parameter_server_separate_networks
    server = server_separate_networks

    test_default_parameter_server.config.checkpoint = False
    test_default_parameter_server.on_parameter_server_init_start(server)

    assert not hasattr(server.store, "system_checkpointer")


def test_on_parameter_server_init_start_create_checkpointer_separate_networks(
    test_default_parameter_server_separate_networks: DefaultParameterServer,
    server_separate_networks: SystemParameterServer,
) -> None:
    """Test init when checkpointer should be created"""

    test_default_parameter_server = test_default_parameter_server_separate_networks
    server = server_separate_networks

    test_default_parameter_server.config.checkpoint = True
    test_default_parameter_server.on_parameter_server_init_start(server)

    assert server.store.last_checkpoint_time == 0
    assert hasattr(server.store, "system_checkpointer")
    # Test nothing more for now, since it's weird that a tf checkpointer is being used
>>>>>>> 597b27a9


def test_on_parameter_server_get_parameters_single_separate_networks(
    test_default_parameter_server_separate_networks: DefaultParameterServer,
    server_separate_networks: SystemParameterServer,
) -> None:
    """Test get_parameters when only a single parameter is requested"""

    test_default_parameter_server = test_default_parameter_server_separate_networks
    server = server_separate_networks

    server.store._param_names = "param2"

    test_default_parameter_server.on_parameter_server_get_parameters(server)

    assert server.store.get_parameters == "param2_value"


def test_on_parameter_server_get_parameters_list_separate_networks(
    test_default_parameter_server_separate_networks: DefaultParameterServer,
    server_separate_networks: SystemParameterServer,
) -> None:
    """Test get_parameters when a list of parameters are requested"""

    test_default_parameter_server = test_default_parameter_server_separate_networks
    server = server_separate_networks

    server.store._param_names = ["param1", "param3"]

    test_default_parameter_server.on_parameter_server_get_parameters(server)

    assert server.store.get_parameters["param1"] == "param1_value"
    assert server.store.get_parameters["param3"] == "param3_value"
    assert "param2" not in server.store.get_parameters.keys()


def test_on_parameter_server_set_parameters_separate_networks(
    test_default_parameter_server_separate_networks: DefaultParameterServer,
    server_separate_networks: SystemParameterServer,
) -> None:
    """Test setting parameters"""

    test_default_parameter_server = test_default_parameter_server_separate_networks
    server = server_separate_networks

    server.store._set_params = {
        "param1": "param1_new_value",
        "param3": "param3_new_value",
    }

    test_default_parameter_server.on_parameter_server_set_parameters(server)

    assert server.store.parameters["param1"] == "param1_new_value"
    assert server.store.parameters["param2"] == "param2_value"
    assert server.store.parameters["param3"] == "param3_new_value"


def test_on_parameter_server_add_to_parameters_separate_networks(
    test_default_parameter_server_separate_networks: DefaultParameterServer,
    server_separate_networks: SystemParameterServer,
) -> None:
    """Test addition on parameters"""

    test_default_parameter_server = test_default_parameter_server_separate_networks
    server = server_separate_networks

    server.store.parameters["param3"] = 4
    server.store._add_to_params = {
        "param1": "_param1_add",
        "param3": 2,
    }

    test_default_parameter_server.on_parameter_server_add_to_parameters(server)

    assert server.store.parameters["param1"] == "param1_value_param1_add"
    assert server.store.parameters["param2"] == "param2_value"
<<<<<<< HEAD
    assert server.store.parameters["param3"] == 6
=======
    assert server.store.parameters["param3"] == 6


def test_on_parameter_server_run_loop_separate_networks(
    test_default_parameter_server_separate_networks: DefaultParameterServer,
    server_separate_networks: SystemParameterServer,
) -> None:
    """Test checkpointing in run loop"""

    test_default_parameter_server = test_default_parameter_server_separate_networks
    server = server_separate_networks

    server.store.last_checkpoint_time = 0

    # Do nothing if no checkpointer, even if checkpoint time has been reached
    test_default_parameter_server.config.checkpoint = False
    # Assert that the time to checkpoint has been reached
    assert (
        server.store.last_checkpoint_time
        + test_default_parameter_server.config.checkpoint_minute_interval * 60
        + 1
        < time.time()
    )
    test_default_parameter_server.on_parameter_server_run_loop(server)
    assert server.store.last_checkpoint_time == 0

    class DummyCheckpointer:
        def __init__(self) -> None:
            self.called = False

        def save(self) -> None:
            self.called = True

    server.store.system_checkpointer = DummyCheckpointer()
    test_default_parameter_server.config.checkpoint = True

    # Checkpoint if past time
    test_default_parameter_server.on_parameter_server_run_loop(server)
    assert server.store.system_checkpointer.called

    # Wait for next checkpoint
    server.store.system_checkpointer.called = False
    test_default_parameter_server.on_parameter_server_run_loop(server)
    assert not server.store.system_checkpointer.called
>>>>>>> 597b27a9
<|MERGE_RESOLUTION|>--- conflicted
+++ resolved
@@ -88,115 +88,7 @@
 def test_default_parameter_server_separate_networks() -> DefaultParameterServer:  # noqa: E501
     """Pytest fixture for default parameter server"""
     config = ParameterServerConfig(non_blocking_sleep_seconds=15)
-<<<<<<< HEAD
-    return ParameterServerSeparateNetworks(config)
-
-
-######################
-# SINGLE NETWORK TESTS
-######################
-
-
-def test_on_parameter_server_init_start(
-    test_default_parameter_server: DefaultParameterServer, server: SystemParameterServer
-) -> None:
-    """Test that parameters are correctly assigned to the store"""
-
-    # Delete existing parameters from store, since following method will create them
-    delattr(server.store, "parameters")
-    test_default_parameter_server.on_parameter_server_init_start(server)
-
-    # Parameters attribute in store
-    assert hasattr(server.store, "parameters")
-    assert hasattr(server.store, "experiment_path")
-    assert (
-        server.store.experiment_path
-        == test_default_parameter_server.config.experiment_path
-    )
-
-    # Parameter store training / executing info
-    required_int_keys = {
-        "trainer_steps",
-        "evaluator_steps",
-        "evaluator_episodes",
-        "executor_episodes",
-        "executor_steps",
-    }
-    required_float_keys = {"trainer_walltime"}
-    for required_int_key in required_int_keys:
-        assert server.store.parameters[required_int_key] == np.zeros(1, dtype=np.int32)
-    for required_float_key in required_float_keys:
-        assert server.store.parameters[required_float_key] == np.zeros(
-            1, dtype=np.float32
-        )
-
-    # Parameter store network parameters
-    assert server.store.parameters["net_type_1-agent_net_1"] == "net_1_1_params"
-    assert server.store.parameters["net_type_1-agent_net_2"] == "net_1_2_params"
-    assert server.store.parameters["net_type_2-agent_net_1"] == "net_2_1_params"
-    assert server.store.parameters["net_type_2-agent_net_2"] == "net_2_2_params"
-
-    assert hasattr(server.store, "experiment_path")
-
-
-def test_on_parameter_server_get_parameters_single(
-    test_default_parameter_server: DefaultParameterServer, server: SystemParameterServer
-) -> None:
-    """Test get_parameters when only a single parameter is requested"""
-    server.store._param_names = "param2"
-
-    test_default_parameter_server.on_parameter_server_get_parameters(server)
-
-    assert server.store.get_parameters == "param2_value"
-
-
-def test_on_parameter_server_get_parameters_list(
-    test_default_parameter_server: DefaultParameterServer, server: SystemParameterServer
-) -> None:
-    """Test get_parameters when a list of parameters are requested"""
-    server.store._param_names = ["param1", "param3"]
-
-    test_default_parameter_server.on_parameter_server_get_parameters(server)
-
-    assert server.store.get_parameters["param1"] == "param1_value"
-    assert server.store.get_parameters["param3"] == "param3_value"
-    assert "param2" not in server.store.get_parameters.keys()
-
-
-def test_on_parameter_server_set_parameters(
-    test_default_parameter_server: DefaultParameterServer, server: SystemParameterServer
-) -> None:
-    """Test setting parameters"""
-    server.store._set_params = {
-        "param1": "param1_new_value",
-        "param3": "param3_new_value",
-    }
-
-    test_default_parameter_server.on_parameter_server_set_parameters(server)
-
-    assert server.store.parameters["param1"] == "param1_new_value"
-    assert server.store.parameters["param2"] == "param2_value"
-    assert server.store.parameters["param3"] == "param3_new_value"
-
-
-def test_on_parameter_server_add_to_parameters(
-    test_default_parameter_server: DefaultParameterServer, server: SystemParameterServer
-) -> None:
-    """Test addition on parameters"""
-    server.store.parameters["param3"] = 4
-    server.store._add_to_params = {
-        "param1": "_param1_add",
-        "param3": 2,
-    }
-
-    test_default_parameter_server.on_parameter_server_add_to_parameters(server)
-
-    assert server.store.parameters["param1"] == "param1_value_param1_add"
-    assert server.store.parameters["param2"] == "param2_value"
-    assert server.store.parameters["param3"] == 6
-=======
     return DefaultParameterServer(config)
->>>>>>> 597b27a9
 
 
 ########################
@@ -204,13 +96,8 @@
 ########################
 
 
-<<<<<<< HEAD
-def test_on_parameter_server_init_start_separate_networks(
-    test_default_parameter_server_separate_networks: ParameterServerSeparateNetworks,
-=======
 def test_on_parameter_server_init_start_parameter_creation_separate_networks(
     test_default_parameter_server_separate_networks: DefaultParameterServer,
->>>>>>> 597b27a9
     server_separate_networks: SystemParameterServer,
 ) -> None:
     """Test that parameters are correctly assigned to the store"""
@@ -256,9 +143,6 @@
     assert server.store.parameters["critic_net_type_2-agent_net_1"] == "net_2_1_params"
     assert server.store.parameters["critic_net_type_2-agent_net_2"] == "net_2_2_params"
 
-<<<<<<< HEAD
-    assert hasattr(server.store, "experiment_path")
-=======
 
 def test_on_parameter_server_init_start_no_checkpointer_separate_networks(
     test_default_parameter_server_separate_networks: DefaultParameterServer,
@@ -290,7 +174,6 @@
     assert server.store.last_checkpoint_time == 0
     assert hasattr(server.store, "system_checkpointer")
     # Test nothing more for now, since it's weird that a tf checkpointer is being used
->>>>>>> 597b27a9
 
 
 def test_on_parameter_server_get_parameters_single_separate_networks(
@@ -367,51 +250,4 @@
 
     assert server.store.parameters["param1"] == "param1_value_param1_add"
     assert server.store.parameters["param2"] == "param2_value"
-<<<<<<< HEAD
-    assert server.store.parameters["param3"] == 6
-=======
-    assert server.store.parameters["param3"] == 6
-
-
-def test_on_parameter_server_run_loop_separate_networks(
-    test_default_parameter_server_separate_networks: DefaultParameterServer,
-    server_separate_networks: SystemParameterServer,
-) -> None:
-    """Test checkpointing in run loop"""
-
-    test_default_parameter_server = test_default_parameter_server_separate_networks
-    server = server_separate_networks
-
-    server.store.last_checkpoint_time = 0
-
-    # Do nothing if no checkpointer, even if checkpoint time has been reached
-    test_default_parameter_server.config.checkpoint = False
-    # Assert that the time to checkpoint has been reached
-    assert (
-        server.store.last_checkpoint_time
-        + test_default_parameter_server.config.checkpoint_minute_interval * 60
-        + 1
-        < time.time()
-    )
-    test_default_parameter_server.on_parameter_server_run_loop(server)
-    assert server.store.last_checkpoint_time == 0
-
-    class DummyCheckpointer:
-        def __init__(self) -> None:
-            self.called = False
-
-        def save(self) -> None:
-            self.called = True
-
-    server.store.system_checkpointer = DummyCheckpointer()
-    test_default_parameter_server.config.checkpoint = True
-
-    # Checkpoint if past time
-    test_default_parameter_server.on_parameter_server_run_loop(server)
-    assert server.store.system_checkpointer.called
-
-    # Wait for next checkpoint
-    server.store.system_checkpointer.called = False
-    test_default_parameter_server.on_parameter_server_run_loop(server)
-    assert not server.store.system_checkpointer.called
->>>>>>> 597b27a9
+    assert server.store.parameters["param3"] == 6