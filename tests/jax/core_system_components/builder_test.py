--- conflicted
+++ resolved
@@ -3,7 +3,6 @@
 
 import pytest
 
-<<<<<<< HEAD
 from mava.callbacks import Callback
 from mava.systems.jax import Builder, Executor, ParameterServer, Trainer
 from tests.jax.hook_order_tracking import HookOrderTracking
@@ -22,44 +21,6 @@
         self.store.data_tables = ["data_table_1", "data_table_2"]
         self.store.system_executor = "system_executor"
         self.store.adder = "adder"
-=======
-from mava.components.jax.building.adders import ParallelTransitionAdderSignature
-from mava.components.jax.building.environments import EnvironmentSpec
-from mava.components.jax.building.system_init import FixedNetworkSystemInit
-from mava.specs import DesignSpec
-from mava.systems.jax import ParameterServer, Trainer
-from mava.systems.jax.system import System
-from tests.jax import mocks
-
-
-class TestSystem(System):
-    __test__ = False
-
-    def design(self) -> Tuple[DesignSpec, Dict]:
-        """Mock system design with zero components.
-
-        Returns:
-            system callback components
-        """
-        components = DesignSpec(
-            system_init=FixedNetworkSystemInit,
-            environment_spec=EnvironmentSpec,
-            data_server=mocks.MockOnPolicyDataServer,
-            data_server_adder_signature=ParallelTransitionAdderSignature,
-            parameter_server=mocks.MockParameterServer,
-            executor_parameter_client=mocks.MockExecutorParameterClient,
-            trainer_parameter_client=mocks.MockTrainerParameterClient,
-            logger=mocks.MockLogger,
-            executor=mocks.MockExecutor,
-            executor_adder=mocks.MockAdder,
-            executor_environment_loop=mocks.MockExecutorEnvironmentLoop,
-            trainer=mocks.MockTrainer,
-            trainer_dataset=mocks.MockTrainerDataset,
-            distributor=mocks.MockDistributor,
-        )
-        return components, {}
->>>>>>> b4517ee2
-
 
 @pytest.fixture
 def test_builder() -> Builder:
