# python3
# Copyright 2021 InstaDeep Ltd. All rights reserved.
#
# Licensed under the Apache License, Version 2.0 (the "License");
# you may not use this file except in compliance with the License.
# You may obtain a copy of the License at
#
#     http://www.apache.org/licenses/LICENSE-2.0
#
# Unless required by applicable law or agreed to in writing, software
# distributed under the License is distributed on an "AS IS" BASIS,
# WITHOUT WARRANTIES OR CONDITIONS OF ANY KIND, either express or implied.
# See the License for the specific language governing permissions and
# limitations under the License.

"""Tests for MADDPG."""

import functools

import launchpad as lp
import sonnet as snt
from launchpad.nodes.python.local_multi_processing import PythonProcess

import mava
from mava.systems.tf import maddpg
from mava.utils import lp_utils
from mava.utils.enums import ArchitectureType
from mava.utils.environments import debugging_utils


<<<<<<< HEAD
def make_networks(
    environment_spec: mava_specs.MAEnvironmentSpec,
    agent_net_keys: Dict[str, str],
    policy_networks_layer_sizes: Union[Dict[str, Sequence], Sequence] = (
        256,
        256,
        256,
    ),
    critic_networks_layer_sizes: Union[Dict[str, Sequence], Sequence] = (512, 512, 256),
    sigma: float = 0.3,
) -> Mapping[str, types.TensorTransformation]:
    """Creates networks used by the agents."""
    specs = environment_spec.get_agent_specs()

    # Create agent_type specs
    specs = {agent_net_keys[key]: specs[key] for key in specs.keys()}

    if isinstance(policy_networks_layer_sizes, Sequence):
        policy_networks_layer_sizes = {
            key: policy_networks_layer_sizes for key in specs.keys()
        }
    if isinstance(critic_networks_layer_sizes, Sequence):
        critic_networks_layer_sizes = {
            key: critic_networks_layer_sizes for key in specs.keys()
        }
=======
class TestMADDPG:
    """Simple integration/smoke test for MADDPG."""
>>>>>>> 591661ca

    def test_maddpg_on_debugging_env(self) -> None:
        """Tests that the system can run on the simple spread
        debugging environment without crashing."""

        # environment
        environment_factory = functools.partial(
            debugging_utils.make_environment,
            env_name="simple_spread",
            action_space="continuous",
        )

        # networks
        network_factory = lp_utils.partial_kwargs(maddpg.make_default_networks)

        # system
        system = maddpg.MADDPG(
            environment_factory=environment_factory,
            network_factory=network_factory,
            num_executors=1,
            batch_size=8,
            min_replay_size=32,
            max_replay_size=1000,
            policy_optimizer=snt.optimizers.Adam(learning_rate=1e-4),
            critic_optimizer=snt.optimizers.Adam(learning_rate=1e-4),
            checkpoint=False,
        )
        program = system.build()

        (trainer_node,) = program.groups["trainer"]
        trainer_node.disable_run()

        # Launch gpu config - don't use gpu
        gpu_id = -1
        env_vars = {"CUDA_VISIBLE_DEVICES": str(gpu_id)}
        local_resources = {
            "trainer": PythonProcess(env=env_vars),
            "evaluator": PythonProcess(env=env_vars),
            "executor": PythonProcess(env=env_vars),
        }

        lp.launch(
            program,
            launch_type="test_mt",
            local_resources=local_resources,
        )

        trainer: mava.Trainer = trainer_node.create_handle().dereference()

        for _ in range(5):
            trainer.step()

    def test_recurrent_maddpg_on_debugging_env(self) -> None:
        """Tests that the system can run on the simple spread
        debugging environment without crashing."""

        # environment
        environment_factory = functools.partial(
            debugging_utils.make_environment,
            env_name="simple_spread",
            action_space="continuous",
        )

        # networks
        network_factory = lp_utils.partial_kwargs(
            maddpg.make_default_networks, archecture_type=ArchitectureType.recurrent
        )

        # system
        system = maddpg.MADDPG(
            environment_factory=environment_factory,
            network_factory=network_factory,
            num_executors=1,
            batch_size=16,
            min_replay_size=16,
            max_replay_size=1000,
            policy_optimizer=snt.optimizers.Adam(learning_rate=1e-4),
            critic_optimizer=snt.optimizers.Adam(learning_rate=1e-4),
            checkpoint=False,
            trainer_fn=maddpg.training.MADDPGDecentralisedRecurrentTrainer,
            executor_fn=maddpg.execution.MADDPGRecurrentExecutor,
        )
        program = system.build()

        (trainer_node,) = program.groups["trainer"]
        trainer_node.disable_run()

        # Launch gpu config - don't use gpu
        gpu_id = -1
        env_vars = {"CUDA_VISIBLE_DEVICES": str(gpu_id)}
        local_resources = {
            "trainer": PythonProcess(env=env_vars),
            "evaluator": PythonProcess(env=env_vars),
            "executor": PythonProcess(env=env_vars),
        }

        lp.launch(
            program,
            launch_type="test_mt",
            local_resources=local_resources,
        )

        trainer: mava.Trainer = trainer_node.create_handle().dereference()

        for _ in range(2):
            trainer.step()<|MERGE_RESOLUTION|>--- conflicted
+++ resolved
@@ -28,36 +28,8 @@
 from mava.utils.environments import debugging_utils
 
 
-<<<<<<< HEAD
-def make_networks(
-    environment_spec: mava_specs.MAEnvironmentSpec,
-    agent_net_keys: Dict[str, str],
-    policy_networks_layer_sizes: Union[Dict[str, Sequence], Sequence] = (
-        256,
-        256,
-        256,
-    ),
-    critic_networks_layer_sizes: Union[Dict[str, Sequence], Sequence] = (512, 512, 256),
-    sigma: float = 0.3,
-) -> Mapping[str, types.TensorTransformation]:
-    """Creates networks used by the agents."""
-    specs = environment_spec.get_agent_specs()
-
-    # Create agent_type specs
-    specs = {agent_net_keys[key]: specs[key] for key in specs.keys()}
-
-    if isinstance(policy_networks_layer_sizes, Sequence):
-        policy_networks_layer_sizes = {
-            key: policy_networks_layer_sizes for key in specs.keys()
-        }
-    if isinstance(critic_networks_layer_sizes, Sequence):
-        critic_networks_layer_sizes = {
-            key: critic_networks_layer_sizes for key in specs.keys()
-        }
-=======
 class TestMADDPG:
     """Simple integration/smoke test for MADDPG."""
->>>>>>> 591661ca
 
     def test_maddpg_on_debugging_env(self) -> None:
         """Tests that the system can run on the simple spread
