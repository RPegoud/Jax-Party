--- conflicted
+++ resolved
@@ -36,11 +36,7 @@
 
 def make_networks(
     environment_spec: mava_specs.MAEnvironmentSpec,
-<<<<<<< HEAD
-    agent_net_config: Dict[str, str],
-=======
     agent_net_keys: Dict[str, str],
->>>>>>> e57a3f43
     policy_networks_layer_sizes: Union[Dict[str, Sequence], Sequence] = (
         256,
         256,
@@ -53,11 +49,7 @@
     specs = environment_spec.get_agent_specs()
 
     # Create agent_type specs
-<<<<<<< HEAD
-    specs = {agent_net_config[key]: specs[key] for key in specs.keys()}
-=======
     specs = {agent_net_keys[key]: specs[key] for key in specs.keys()}
->>>>>>> e57a3f43
 
     if isinstance(policy_networks_layer_sizes, Sequence):
         policy_networks_layer_sizes = {
