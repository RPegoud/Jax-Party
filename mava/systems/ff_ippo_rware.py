# Copyright 2022 InstaDeep Ltd. All rights reserved.
#
# Licensed under the Apache License, Version 2.0 (the "License");
# you may not use this file except in compliance with the License.
# You may obtain a copy of the License at
#
#     http://www.apache.org/licenses/LICENSE-2.0
#
# Unless required by applicable law or agreed to in writing, software
# distributed under the License is distributed on an "AS IS" BASIS,
# WITHOUT WARRANTIES OR CONDITIONS OF ANY KIND, either express or implied.
# See the License for the specific language governing permissions and
# limitations under the License.

import copy
import time
from typing import Any, Dict, Sequence, Tuple

import chex
import distrax
import flax.linen as nn
import hydra
import jax
import jax.numpy as jnp
import jumanji
import numpy as np
import optax
from colorama import Fore, Style
from flax import jax_utils
from flax.core.frozen_dict import FrozenDict
from flax.linen.initializers import constant, orthogonal
from jumanji.env import Environment
from jumanji.environments.routing.robot_warehouse.generator import RandomGenerator
from jumanji.types import Observation
from jumanji.wrappers import AutoResetWrapper
from omegaconf import DictConfig, OmegaConf
from optax._src.base import OptState
from rich.pretty import pprint

from mava.evaluator import evaluator_setup
from mava.logger import logger_setup
from mava.types import (
    ActorApply,
    CriticApply,
    ExperimentOutput,
    LearnerFn,
    LearnerState,
    OptStates,
    Params,
    PPOTransition,
)
from mava.utils.checkpointing import Checkpointer
from mava.utils.jax import merge_leading_dims
from mava.wrappers.jumanji import AgentIDWrapper, LogWrapper, RwareMultiAgentWrapper


class Actor(nn.Module):
    """Actor Network."""

    action_dim: Sequence[int]

    @nn.compact
    def __call__(self, observation: Observation) -> distrax.Categorical:
        """Forward pass."""
        x = observation.agents_view

        actor_output = nn.Dense(128, kernel_init=orthogonal(np.sqrt(2)), bias_init=constant(0.0))(x)
        actor_output = nn.relu(actor_output)
        actor_output = nn.Dense(128, kernel_init=orthogonal(np.sqrt(2)), bias_init=constant(0.0))(
            actor_output
        )
        actor_output = nn.relu(actor_output)
        actor_output = nn.Dense(
            self.action_dim, kernel_init=orthogonal(0.01), bias_init=constant(0.0)
        )(actor_output)

        masked_logits = jnp.where(
            observation.action_mask,
            actor_output,
            jnp.finfo(jnp.float32).min,
        )
        actor_policy = distrax.Categorical(logits=masked_logits)

        return actor_policy


class Critic(nn.Module):
    """Critic Network."""

    @nn.compact
    def __call__(self, observation: Observation) -> chex.Array:
        """Forward pass."""

        critic_output = nn.Dense(128, kernel_init=orthogonal(np.sqrt(2)), bias_init=constant(0.0))(
            observation.agents_view
        )
        critic_output = nn.relu(critic_output)
        critic_output = nn.Dense(128, kernel_init=orthogonal(np.sqrt(2)), bias_init=constant(0.0))(
            critic_output
        )
        critic_output = nn.relu(critic_output)
        critic_output = nn.Dense(1, kernel_init=orthogonal(1.0), bias_init=constant(0.0))(
            critic_output
        )

        return jnp.squeeze(critic_output, axis=-1)


def get_learner_fn(
    env: jumanji.Environment,
    apply_fns: Tuple[ActorApply, CriticApply],
    update_fns: Tuple[optax.TransformUpdateFn, optax.TransformUpdateFn],
    config: Dict,
) -> LearnerFn[LearnerState]:
    """Get the learner function."""

    # Get apply and update functions for actor and critic networks.
    actor_apply_fn, critic_apply_fn = apply_fns
    actor_update_fn, critic_update_fn = update_fns

    def _update_step(learner_state: LearnerState, _: Any) -> Tuple[LearnerState, Tuple]:
        """A single update of the network.

        This function steps the environment and records the trajectory batch for
        training. It then calculates advantages and targets based on the recorded
        trajectory and updates the actor and critic networks based on the calculated
        losses.

        Args:
            learner_state (NamedTuple):
                - params (Params): The current model parameters.
                - opt_states (OptStates): The current optimizer states.
                - rng (PRNGKey): The random number generator state.
                - env_state (State): The environment state.
                - last_timestep (TimeStep): The last timestep in the current trajectory.
            _ (Any): The current metrics info.
        """

        def _env_step(learner_state: LearnerState, _: Any) -> Tuple[LearnerState, PPOTransition]:
            """Step the environment."""
            params, opt_states, rng, env_state, last_timestep = learner_state

            # SELECT ACTION
            rng, policy_rng = jax.random.split(rng)
            actor_policy = actor_apply_fn(params.actor_params, last_timestep.observation)
            value = critic_apply_fn(params.critic_params, last_timestep.observation)
            action = actor_policy.sample(seed=policy_rng)
            log_prob = actor_policy.log_prob(action)

            # STEP ENVIRONMENT
            env_state, timestep = jax.vmap(env.step, in_axes=(0, 0))(env_state, action)

            # LOG EPISODE METRICS
            done, reward = jax.tree_util.tree_map(
                lambda x: jnp.repeat(x, config["system"]["num_agents"]).reshape(
                    config["arch"]["num_envs"], -1
                ),
                (timestep.last(), timestep.reward),
            )
            info = {
                "episode_return": env_state.episode_return_info,
                "episode_length": env_state.episode_length_info,
            }

            transition = PPOTransition(
                done, action, value, reward, log_prob, last_timestep.observation, info
            )
            learner_state = LearnerState(params, opt_states, rng, env_state, timestep)
            return learner_state, transition

        # STEP ENVIRONMENT FOR ROLLOUT LENGTH
        learner_state, traj_batch = jax.lax.scan(
            _env_step, learner_state, None, config["system"]["rollout_length"]
        )

        # CALCULATE ADVANTAGE
        params, opt_states, rng, env_state, last_timestep = learner_state
        last_val = critic_apply_fn(params.critic_params, last_timestep.observation)

        def _calculate_gae(
            traj_batch: PPOTransition, last_val: chex.Array
        ) -> Tuple[chex.Array, chex.Array]:
            """Calculate the GAE."""

            def _get_advantages(gae_and_next_value: Tuple, transition: PPOTransition) -> Tuple:
                """Calculate the GAE for a single transition."""
                gae, next_value = gae_and_next_value
                done, value, reward = (
                    transition.done,
                    transition.value,
                    transition.reward,
                )
                gamma = config["system"]["gamma"]
                delta = reward + gamma * next_value * (1 - done) - value
                gae = delta + gamma * config["system"]["gae_lambda"] * (1 - done) * gae
                return (gae, value), gae

            _, advantages = jax.lax.scan(
                _get_advantages,
                (jnp.zeros_like(last_val), last_val),
                traj_batch,
                reverse=True,
                unroll=16,
            )
            return advantages, advantages + traj_batch.value

        advantages, targets = _calculate_gae(traj_batch, last_val)

        def _update_epoch(update_state: Tuple, _: Any) -> Tuple:
            """Update the network for a single epoch."""

            def _update_minibatch(train_state: Tuple, batch_info: Tuple) -> Tuple:
                """Update the network for a single minibatch."""

                # UNPACK TRAIN STATE AND BATCH INFO
                params, opt_states = train_state
                traj_batch, advantages, targets = batch_info

                def _actor_loss_fn(
                    actor_params: FrozenDict,
                    actor_opt_state: OptState,
                    traj_batch: PPOTransition,
                    gae: chex.Array,
                ) -> Tuple:
                    """Calculate the actor loss."""
                    # RERUN NETWORK
                    actor_policy = actor_apply_fn(actor_params, traj_batch.obs)
                    log_prob = actor_policy.log_prob(traj_batch.action)

                    # CALCULATE ACTOR LOSS
                    ratio = jnp.exp(log_prob - traj_batch.log_prob)
                    gae = (gae - gae.mean()) / (gae.std() + 1e-8)
                    loss_actor1 = ratio * gae
                    loss_actor2 = (
                        jnp.clip(
                            ratio,
                            1.0 - config["system"]["clip_eps"],
                            1.0 + config["system"]["clip_eps"],
                        )
                        * gae
                    )
                    loss_actor = -jnp.minimum(loss_actor1, loss_actor2)
                    loss_actor = loss_actor.mean()
                    entropy = actor_policy.entropy().mean()

                    total_loss_actor = loss_actor - config["system"]["ent_coef"] * entropy
                    return total_loss_actor, (loss_actor, entropy)

                def _critic_loss_fn(
                    critic_params: FrozenDict,
                    critic_opt_state: OptState,
                    traj_batch: PPOTransition,
                    targets: chex.Array,
                ) -> Tuple:
                    """Calculate the critic loss."""
                    # RERUN NETWORK
                    value = critic_apply_fn(critic_params, traj_batch.obs)

                    # CALCULATE VALUE LOSS
                    value_pred_clipped = traj_batch.value + (value - traj_batch.value).clip(
                        -config["system"]["clip_eps"], config["system"]["clip_eps"]
                    )
                    value_losses = jnp.square(value - targets)
                    value_losses_clipped = jnp.square(value_pred_clipped - targets)
                    value_loss = 0.5 * jnp.maximum(value_losses, value_losses_clipped).mean()

                    critic_total_loss = config["system"]["vf_coef"] * value_loss
                    return critic_total_loss, (value_loss)

                # CALCULATE ACTOR LOSS
                actor_grad_fn = jax.value_and_grad(_actor_loss_fn, has_aux=True)
                actor_loss_info, actor_grads = actor_grad_fn(
                    params.actor_params, opt_states.actor_opt_state, traj_batch, advantages
                )

                # CALCULATE CRITIC LOSS
                critic_grad_fn = jax.value_and_grad(_critic_loss_fn, has_aux=True)
                critic_loss_info, critic_grads = critic_grad_fn(
                    params.critic_params, opt_states.critic_opt_state, traj_batch, targets
                )

                # Compute the parallel mean (pmean) over the batch.
                # This calculation is inspired by the Anakin architecture demo notebook.
                # available at https://tinyurl.com/26tdzs5x
                # This pmean could be a regular mean as the batch axis is on the same device.
                actor_grads, actor_loss_info = jax.lax.pmean(
                    (actor_grads, actor_loss_info), axis_name="batch"
                )
                # pmean over devices.
                actor_grads, actor_loss_info = jax.lax.pmean(
                    (actor_grads, actor_loss_info), axis_name="device"
                )

                critic_grads, critic_loss_info = jax.lax.pmean(
                    (critic_grads, critic_loss_info), axis_name="batch"
                )
                # pmean over devices.
                critic_grads, critic_loss_info = jax.lax.pmean(
                    (critic_grads, critic_loss_info), axis_name="device"
                )

                # UPDATE ACTOR PARAMS AND OPTIMISER STATE
                actor_updates, actor_new_opt_state = actor_update_fn(
                    actor_grads, opt_states.actor_opt_state
                )
                actor_new_params = optax.apply_updates(params.actor_params, actor_updates)

                # UPDATE CRITIC PARAMS AND OPTIMISER STATE
                critic_updates, critic_new_opt_state = critic_update_fn(
                    critic_grads, opt_states.critic_opt_state
                )
                critic_new_params = optax.apply_updates(params.critic_params, critic_updates)

                # PACK NEW PARAMS AND OPTIMISER STATE
                new_params = Params(actor_new_params, critic_new_params)
                new_opt_state = OptStates(actor_new_opt_state, critic_new_opt_state)

                # PACK LOSS INFO
                total_loss = actor_loss_info[0] + critic_loss_info[0]
                value_loss = critic_loss_info[1]
                actor_loss = actor_loss_info[1][0]
                entropy = actor_loss_info[1][1]
                loss_info = (
                    total_loss,
                    (value_loss, actor_loss, entropy),
                )

                return (new_params, new_opt_state), loss_info

            params, opt_states, traj_batch, advantages, targets, rng = update_state
            rng, shuffle_rng = jax.random.split(rng)

            # SHUFFLE MINIBATCHES
            batch_size = config["system"]["rollout_length"] * config["arch"]["num_envs"]
            permutation = jax.random.permutation(shuffle_rng, batch_size)
            batch = (traj_batch, advantages, targets)
            batch = jax.tree_util.tree_map(lambda x: merge_leading_dims(x, 2), batch)
            shuffled_batch = jax.tree_util.tree_map(
                lambda x: jnp.take(x, permutation, axis=0), batch
            )
            minibatches = jax.tree_util.tree_map(
                lambda x: jnp.reshape(
                    x, [config["system"]["num_minibatches"], -1] + list(x.shape[1:])
                ),
                shuffled_batch,
            )

            # UPDATE MINIBATCHES
            (params, opt_states), loss_info = jax.lax.scan(
                _update_minibatch, (params, opt_states), minibatches
            )

            update_state = (params, opt_states, traj_batch, advantages, targets, rng)
            return update_state, loss_info

        update_state = (params, opt_states, traj_batch, advantages, targets, rng)

        # UPDATE EPOCHS
        update_state, loss_info = jax.lax.scan(
            _update_epoch, update_state, None, config["system"]["ppo_epochs"]
        )

        params, opt_states, traj_batch, advantages, targets, rng = update_state
        learner_state = LearnerState(params, opt_states, rng, env_state, last_timestep)
        metric = traj_batch.info
        return learner_state, (metric, loss_info)

    def learner_fn(learner_state: LearnerState) -> ExperimentOutput[LearnerState]:
        """Learner function.

        This function represents the learner, it updates the network parameters
        by iteratively applying the `_update_step` function for a fixed number of
        updates. The `_update_step` function is vectorized over a batch of inputs.

        Args:
            learner_state (NamedTuple):
                - params (Params): The initial model parameters.
                - opt_states (OptStates): The initial optimizer state.
                - rng (chex.PRNGKey): The random number generator state.
                - env_state (LogEnvState): The environment state.
                - timesteps (TimeStep): The initial timestep in the initial trajectory.
        """

        batched_update_step = jax.vmap(_update_step, in_axes=(0, None), axis_name="batch")

        learner_state, (metric, loss_info) = jax.lax.scan(
            batched_update_step, learner_state, None, config["system"]["num_updates_per_eval"]
        )
        total_loss, (value_loss, loss_actor, entropy) = loss_info
        return ExperimentOutput(
            learner_state=learner_state,
            episodes_info=metric,
            total_loss=total_loss,
            value_loss=value_loss,
            loss_actor=loss_actor,
            entropy=entropy,
        )

    return learner_fn


def learner_setup(
    env: Environment, rngs: chex.Array, config: Dict
) -> Tuple[LearnerFn[LearnerState], Actor, LearnerState]:
    """Initialise learner_fn, network, optimiser, environment and states."""
    # Get available TPU cores.
    n_devices = len(jax.devices())

    # Get number of actions and agents.
    num_actions = int(env.action_spec().num_values[0])
    num_agents = env.action_spec().shape[0]
    config["system"]["num_agents"] = num_agents
    config["system"]["num_actions"] = num_actions

    # PRNG keys.
    rng, rng_p = rngs

    # Define network and optimiser.
    actor_network = Actor(config["system"]["num_actions"])
    critic_network = Critic()
    actor_optim = optax.chain(
        optax.clip_by_global_norm(config["system"]["max_grad_norm"]),
        optax.adam(config["system"]["actor_lr"], eps=1e-5),
    )
    critic_optim = optax.chain(
        optax.clip_by_global_norm(config["system"]["max_grad_norm"]),
        optax.adam(config["system"]["critic_lr"], eps=1e-5),
    )

    # Initialise observation: Select only obs for a single agent.
    init_x = env.observation_spec().generate_value()
    init_x = jax.tree_util.tree_map(lambda x: x[0], init_x)
    init_x = jax.tree_util.tree_map(lambda x: x[None, ...], init_x)

    # Initialise actor params and optimiser state.
    actor_params = actor_network.init(rng_p, init_x)
    actor_opt_state = actor_optim.init(actor_params)

    # Initialise critic params and optimiser state.
    critic_params = critic_network.init(rng_p, init_x)
    critic_opt_state = critic_optim.init(critic_params)

    # Vmap network apply function over number of agents.
    vmapped_actor_network_apply_fn = jax.vmap(
        actor_network.apply,
        in_axes=(None, 1),
        out_axes=(1),
    )
    vmapped_critic_network_apply_fn = jax.vmap(
        critic_network.apply,
        in_axes=(None, 1),
        out_axes=(1),
    )

    # Pack apply and update functions.
    apply_fns = (vmapped_actor_network_apply_fn, vmapped_critic_network_apply_fn)
    update_fns = (actor_optim.update, critic_optim.update)

    # Get batched iterated update and replicate it to pmap it over cores.
    learn = get_learner_fn(env, apply_fns, update_fns, config)
    learn = jax.pmap(learn, axis_name="device")

    # Broadcast params and optimiser state to cores and batch.
    broadcast = lambda x: jnp.broadcast_to(
        x, (n_devices, config["system"]["update_batch_size"]) + x.shape
    )
    actor_params = jax.tree_map(broadcast, actor_params)
    actor_opt_state = jax.tree_map(broadcast, actor_opt_state)
    critic_params = jax.tree_map(broadcast, critic_params)
    critic_opt_state = jax.tree_map(broadcast, critic_opt_state)

    # Initialise environment states and timesteps.
    rng, *env_rngs = jax.random.split(
        rng, n_devices * config["system"]["update_batch_size"] * config["arch"]["num_envs"] + 1
    )
    env_states, timesteps = jax.vmap(env.reset, in_axes=(0))(
        jnp.stack(env_rngs),
    )

    # Split rngs for each core.
    rng, *step_rngs = jax.random.split(rng, n_devices * config["system"]["update_batch_size"] + 1)

    # Add dimension to pmap over.
    reshape_step_rngs = lambda x: x.reshape(
        (n_devices, config["system"]["update_batch_size"]) + x.shape[1:]
    )
    step_rngs = reshape_step_rngs(jnp.stack(step_rngs))
    reshape_states = lambda x: x.reshape(
        (n_devices, config["system"]["update_batch_size"], config["arch"]["num_envs"]) + x.shape[1:]
    )
    env_states = jax.tree_util.tree_map(reshape_states, env_states)
    timesteps = jax.tree_util.tree_map(reshape_states, timesteps)

    params = Params(actor_params, critic_params)
    opt_states = OptStates(actor_opt_state, critic_opt_state)

    init_learner_state = LearnerState(params, opt_states, step_rngs, env_states, timesteps)
    return learn, actor_network, init_learner_state


def run_experiment(_config: Dict) -> None:
    """Runs experiment."""
    # Logger setup
    config = copy.deepcopy(_config)
    log = logger_setup(config)

    # Create envs
    generator = RandomGenerator(**config["env"]["rware_scenario"]["task_config"])
    env = jumanji.make(config["env"]["env_name"], generator=generator)
    env = RwareMultiAgentWrapper(env)
    # Add agent id to observation.
    if config["system"]["add_agent_id"]:
        env = AgentIDWrapper(env)
    env = AutoResetWrapper(env)
    env = LogWrapper(env)
    eval_env = jumanji.make(config["env"]["env_name"], generator=generator)
    eval_env = RwareMultiAgentWrapper(eval_env)
    if config["system"]["add_agent_id"]:
        eval_env = AgentIDWrapper(eval_env)

    # PRNG keys.
    rng, rng_e, rng_p = jax.random.split(jax.random.PRNGKey(config["system"]["seed"]), num=3)

    # Setup learner.
    learn, actor_network, learner_state = learner_setup(env, (rng, rng_p), config)

    # Setup evaluator.
    evaluator, absolute_metric_evaluator, (trained_params, eval_rngs) = evaluator_setup(
        eval_env=eval_env,
        rng_e=rng_e,
        network=actor_network,
        params=learner_state.params.actor_params,
        config=config,
    )

    # Calculate total timesteps.
    n_devices = len(jax.devices())
    config["arch"]["devices"] = jax.devices()

    config["system"]["num_updates_per_eval"] = (
        config["system"]["num_updates"] // config["arch"]["num_evaluation"]
    )
    steps_per_rollout = (
        n_devices
        * config["system"]["num_updates_per_eval"]
        * config["system"]["rollout_length"]
        * config["system"]["update_batch_size"]
        * config["arch"]["num_envs"]
    )
    # Get total_timesteps
    config["system"]["total_timesteps"] = (
        n_devices
        * config["system"]["num_updates"]
        * config["system"]["rollout_length"]
        * config["system"]["update_batch_size"]
        * config["arch"]["num_envs"]
    )
    pprint(config)

    # Set up checkpointer
    checkpointer = Checkpointer(
        model_name="ff_ippo_rware",
        config=config,
    )

    # Run experiment for a total number of evaluations.
    max_episode_return = jnp.float32(0.0)
    best_params = None
    for i in range(config["arch"]["num_evaluation"]):
        # Train.
        start_time = time.time()

        learner_output = learn(learner_state)
        jax.block_until_ready(learner_output)

        # Log the results of the training.
        elapsed_time = time.time() - start_time
        learner_output.episodes_info["steps_per_second"] = steps_per_rollout / elapsed_time
        log(
            metrics=learner_output,
            t_env=steps_per_rollout * (i + 1),
            trainer_metric=True,
        )

        # Prepare for evaluation.
        start_time = time.time()
        trained_params = jax.tree_util.tree_map(
            lambda x: x[:, 0, ...],
            learner_output.learner_state.params.actor_params,  # Select only actor params
        )
        rng_e, *eval_rngs = jax.random.split(rng_e, n_devices + 1)
        eval_rngs = jnp.stack(eval_rngs)
        eval_rngs = eval_rngs.reshape(n_devices, -1)

        # Evaluate.
        evaluator_output = evaluator(trained_params, eval_rngs)
        jax.block_until_ready(evaluator_output)

        # Log the results of the evaluation.
        elapsed_time = time.time() - start_time
        evaluator_output.episodes_info["steps_per_second"] = steps_per_rollout / elapsed_time
        episode_return = log(
            metrics=evaluator_output,
            t_env=steps_per_rollout * (i + 1),
        )
<<<<<<< HEAD

        # Save checkpoint of learner state
        checkpointer.save(
            timestep=timesteps_per_training * (i + 1),
            unreplicated_learner_state=jax_utils.unreplicate(learner_output.learner_state),
            episode_return=episode_return,
        )

        if config["absolute_metric"] and max_episode_return <= episode_return:
=======
        if config["arch"]["absolute_metric"] and max_episode_return <= episode_return:
>>>>>>> 580f4874
            best_params = copy.deepcopy(trained_params)
            max_episode_return = episode_return

        # Update runner state to continue training.
        learner_state = learner_output.learner_state

    # Measure absolute metric.
    if config["arch"]["absolute_metric"]:
        start_time = time.time()

        rng_e, *eval_rngs = jax.random.split(rng_e, n_devices + 1)
        eval_rngs = jnp.stack(eval_rngs)
        eval_rngs = eval_rngs.reshape(n_devices, -1)

        evaluator_output = absolute_metric_evaluator(best_params, eval_rngs)
        jax.block_until_ready(evaluator_output)

        elapsed_time = time.time() - start_time
        evaluator_output.episodes_info["steps_per_second"] = steps_per_rollout / elapsed_time
        log(
            metrics=evaluator_output,
            t_env=steps_per_rollout * (i + 1),
            absolute_metric=True,
        )


@hydra.main(config_path="../configs", config_name="default_ff_ippo.yaml", version_base="1.2")
def hydra_entry_point(cfg: DictConfig) -> None:
    """Experiment entry point."""
    # Convert config to python dict.
    cfg: Dict = OmegaConf.to_container(cfg, resolve=True)

    # Run experiment.
    run_experiment(cfg)

    print(f"{Fore.CYAN}{Style.BRIGHT}IPPO experiment completed{Style.RESET_ALL}")


if __name__ == "__main__":
    hydra_entry_point()<|MERGE_RESOLUTION|>--- conflicted
+++ resolved
@@ -603,19 +603,15 @@
             metrics=evaluator_output,
             t_env=steps_per_rollout * (i + 1),
         )
-<<<<<<< HEAD
 
         # Save checkpoint of learner state
         checkpointer.save(
-            timestep=timesteps_per_training * (i + 1),
+            timestep=steps_per_rollout * (i + 1),
             unreplicated_learner_state=jax_utils.unreplicate(learner_output.learner_state),
             episode_return=episode_return,
         )
 
-        if config["absolute_metric"] and max_episode_return <= episode_return:
-=======
         if config["arch"]["absolute_metric"] and max_episode_return <= episode_return:
->>>>>>> 580f4874
             best_params = copy.deepcopy(trained_params)
             max_episode_return = episode_return
 
