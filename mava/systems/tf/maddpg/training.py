--- conflicted
+++ resolved
@@ -50,7 +50,6 @@
         self,
         agents: List[str],
         agent_types: List[str],
-        trainer_net_config: List[str],
         policy_networks: Dict[str, snt.Module],
         critic_networks: Dict[str, snt.Module],
         target_policy_networks: Dict[str, snt.Module],
@@ -154,21 +153,10 @@
         self._iterator = iter(dataset)  # pytype: disable=wrong-arg-types
 
         # Dictionary with unique network keys.
-<<<<<<< HEAD
-        self.unique_net_keys = set(self._agent_net_keys.values())
-=======
         self.unique_net_keys = self._policy_networks.keys()
 
         # Get the agents which shoud be updated and ran
         self._trainer_agent_list = self._agents
->>>>>>> 1a258f0c
-
-        # Get the agents which shoud be updated and ran
-        self._trainer_agent_list = []
-        for agent in self._agents:
-            agent_key = self._agent_net_keys[agent]
-            if agent_key in trainer_net_config:
-                self._trainer_agent_list.append(agent)
 
         # Create optimizers for different agent types.
         if not isinstance(policy_optimizer, dict):
@@ -537,11 +525,7 @@
         self,
         agents: List[str],
         agent_types: List[str],
-<<<<<<< HEAD
-        trainer_net_config: List[str],
-=======
         # trainer_net_config: List[str],
->>>>>>> 1a258f0c
         policy_networks: Dict[str, snt.Module],
         critic_networks: Dict[str, snt.Module],
         target_policy_networks: Dict[str, snt.Module],
@@ -566,11 +550,7 @@
         super().__init__(
             agents=agents,
             agent_types=agent_types,
-<<<<<<< HEAD
-            trainer_net_config=trainer_net_config,
-=======
             # trainer_net_config=trainer_net_config,
->>>>>>> 1a258f0c
             policy_networks=policy_networks,
             critic_networks=critic_networks,
             target_policy_networks=target_policy_networks,
@@ -600,11 +580,7 @@
         self,
         agents: List[str],
         agent_types: List[str],
-<<<<<<< HEAD
-        trainer_net_config: List[str],
-=======
         # trainer_net_config: List[str],
->>>>>>> 1a258f0c
         policy_networks: Dict[str, snt.Module],
         critic_networks: Dict[str, snt.Module],
         target_policy_networks: Dict[str, snt.Module],
@@ -629,11 +605,7 @@
         super().__init__(
             agents=agents,
             agent_types=agent_types,
-<<<<<<< HEAD
-            trainer_net_config=trainer_net_config,
-=======
             # trainer_net_config=trainer_net_config,
->>>>>>> 1a258f0c
             policy_networks=policy_networks,
             critic_networks=critic_networks,
             target_policy_networks=target_policy_networks,
@@ -703,11 +675,7 @@
         agents: List[str],
         agent_types: List[str],
         connection_spec: Dict[str, List[str]],
-<<<<<<< HEAD
-        trainer_net_config: List[str],
-=======
         # trainer_net_config: List[str],
->>>>>>> 1a258f0c
         policy_networks: Dict[str, snt.Module],
         critic_networks: Dict[str, snt.Module],
         target_policy_networks: Dict[str, snt.Module],
@@ -732,11 +700,7 @@
         super().__init__(
             agents=agents,
             agent_types=agent_types,
-<<<<<<< HEAD
-            trainer_net_config=trainer_net_config,
-=======
             # trainer_net_config=trainer_net_config,
->>>>>>> 1a258f0c
             policy_networks=policy_networks,
             critic_networks=critic_networks,
             target_policy_networks=target_policy_networks,
@@ -823,11 +787,7 @@
         self,
         agents: List[str],
         agent_types: List[str],
-<<<<<<< HEAD
-        trainer_net_config: List[str],
-=======
         # trainer_net_config: List[str],
->>>>>>> 1a258f0c
         policy_networks: Dict[str, snt.Module],
         critic_networks: Dict[str, snt.Module],
         target_policy_networks: Dict[str, snt.Module],
@@ -852,11 +812,7 @@
         super().__init__(
             agents=agents,
             agent_types=agent_types,
-<<<<<<< HEAD
-            trainer_net_config=trainer_net_config,
-=======
             # trainer_net_config=trainer_net_config,
->>>>>>> 1a258f0c
             policy_networks=policy_networks,
             critic_networks=critic_networks,
             target_policy_networks=target_policy_networks,
@@ -928,11 +884,7 @@
         self,
         agents: List[str],
         agent_types: List[str],
-<<<<<<< HEAD
-        trainer_net_config: List[str],
-=======
         # trainer_net_config: List[str],
->>>>>>> 1a258f0c
         policy_networks: Dict[str, snt.Module],
         critic_networks: Dict[str, snt.Module],
         target_policy_networks: Dict[str, snt.Module],
@@ -1040,21 +992,10 @@
         self._iterator = iter(dataset)  # pytype: disable=wrong-arg-types
 
         # Dictionary with unique network keys.
-<<<<<<< HEAD
-        self.unique_net_keys = set(self._agent_net_keys.values())
-=======
         self.unique_net_keys = self._policy_networks.keys()
 
         # Get the agents which shoud be updated and ran
         self._trainer_agent_list = self._agents
->>>>>>> 1a258f0c
-
-        # Get the agents which shoud be updated and ran
-        self._trainer_agent_list = []
-        for agent in self._agents:
-            agent_key = self._agent_net_keys[agent]
-            if agent_key in trainer_net_config:
-                self._trainer_agent_list.append(agent)
 
         # Create optimizers for different agent types.
         if not isinstance(policy_optimizer, dict):
@@ -1520,11 +1461,7 @@
         self,
         agents: List[str],
         agent_types: List[str],
-<<<<<<< HEAD
-        trainer_net_config: List[str],
-=======
         # trainer_net_config: List[str],
->>>>>>> 1a258f0c
         policy_networks: Dict[str, snt.Module],
         critic_networks: Dict[str, snt.Module],
         target_policy_networks: Dict[str, snt.Module],
@@ -1550,11 +1487,7 @@
         super().__init__(
             agents=agents,
             agent_types=agent_types,
-<<<<<<< HEAD
-            trainer_net_config=trainer_net_config,
-=======
             # trainer_net_config=trainer_net_config,
->>>>>>> 1a258f0c
             policy_networks=policy_networks,
             critic_networks=critic_networks,
             target_policy_networks=target_policy_networks,
@@ -1588,11 +1521,7 @@
         self,
         agents: List[str],
         agent_types: List[str],
-<<<<<<< HEAD
-        trainer_net_config: List[str],
-=======
         # trainer_net_config: List[str],
->>>>>>> 1a258f0c
         policy_networks: Dict[str, snt.Module],
         critic_networks: Dict[str, snt.Module],
         target_policy_networks: Dict[str, snt.Module],
@@ -1618,11 +1547,7 @@
         super().__init__(
             agents=agents,
             agent_types=agent_types,
-<<<<<<< HEAD
-            trainer_net_config=trainer_net_config,
-=======
             # trainer_net_config=trainer_net_config,
->>>>>>> 1a258f0c
             policy_networks=policy_networks,
             critic_networks=critic_networks,
             target_policy_networks=target_policy_networks,
@@ -1696,11 +1621,7 @@
         self,
         agents: List[str],
         agent_types: List[str],
-<<<<<<< HEAD
-        trainer_net_config: List[str],
-=======
         # trainer_net_config: List[str],
->>>>>>> 1a258f0c
         policy_networks: Dict[str, snt.Module],
         critic_networks: Dict[str, snt.Module],
         target_policy_networks: Dict[str, snt.Module],
@@ -1726,11 +1647,7 @@
         super().__init__(
             agents=agents,
             agent_types=agent_types,
-<<<<<<< HEAD
-            trainer_net_config=trainer_net_config,
-=======
             # trainer_net_config=trainer_net_config,
->>>>>>> 1a258f0c
             policy_networks=policy_networks,
             critic_networks=critic_networks,
             target_policy_networks=target_policy_networks,
