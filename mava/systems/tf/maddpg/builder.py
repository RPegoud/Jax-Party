--- conflicted
+++ resolved
@@ -85,20 +85,17 @@
             include specifying maximum values for trainer_steps, trainer_walltime,
             evaluator_steps, evaluator_episodes, executor_episodes or executor_steps.
             E.g. termination_condition = {'trainer_steps': 100000}.
-<<<<<<< HEAD
         learning_rate_scheduler_fn: dict with two functions/classes (one for the
                 policy and one for the critic optimizer), that takes in a trainer
                 step t and returns the current learning rate,
                 e.g. {"policy": policy_lr_schedule ,"critic": critic_lr_schedule}.
                 See
                 examples/debugging/simple_spread/feedforward/decentralised/run_maddpg_lr_schedule.py
-                for an example."""
-=======
+                for an example.
         evaluator_interval: An optional condition that is used to
             evaluate/test system performance after [evaluator_interval]
             condition has been met.
     """
->>>>>>> 52cd450c
 
     environment_spec: specs.MAEnvironmentSpec
     policy_optimizer: Union[snt.Optimizer, Dict[str, snt.Optimizer]]
@@ -131,11 +128,8 @@
     checkpoint: bool = True
     checkpoint_subpath: str = "~/mava/"
     termination_condition: Optional[Dict[str, int]] = None
-<<<<<<< HEAD
+    evaluator_interval: Optional[dict] = None
     learning_rate_scheduler_fn: Optional[Any] = None
-=======
-    evaluator_interval: Optional[dict] = None
->>>>>>> 52cd450c
 
 
 class MADDPGBuilder:
