# python3
# Copyright 2021 InstaDeep Ltd. All rights reserved.
#
# Licensed under the Apache License, Version 2.0 (the "License");
# you may not use this file except in compliance with the License.
# You may obtain a copy of the License at
#
#     http://www.apache.org/licenses/LICENSE-2.0
#
# Unless required by applicable law or agreed to in writing, software
# distributed under the License is distributed on an "AS IS" BASIS,
# WITHOUT WARRANTIES OR CONDITIONS OF ANY KIND, either express or implied.
# See the License for the specific language governing permissions and
# limitations under the License.
from typing import Dict, Mapping, Sequence, Union

import numpy as np
import sonnet as snt
import tensorflow as tf
from acme import types
from acme.tf import networks
from acme.tf import utils as tf2_utils
from dm_env import specs

from mava import specs as mava_specs
from mava.utils.enums import ArchitectureType

Array = specs.Array
BoundedArray = specs.BoundedArray
DiscreteArray = specs.DiscreteArray


def make_default_networks(
    environment_spec: mava_specs.MAEnvironmentSpec,
    agent_net_keys: Dict[str, str],
<<<<<<< HEAD
    net_spec_keys: Dict[str, str] = {},
    policy_networks_layer_sizes: Union[Dict[str, Sequence], Sequence] = (
        256,
        256,
        256,
    ),
=======
    policy_networks_layer_sizes: Union[Dict[str, Sequence], Sequence] = None,
>>>>>>> 427d9886
    critic_networks_layer_sizes: Union[Dict[str, Sequence], Sequence] = (512, 512, 256),
    sigma: float = 0.3,
    archecture_type: ArchitectureType = ArchitectureType.feedforward,
) -> Mapping[str, types.TensorTransformation]:
    """Default networks for maddpg.

    Args:
        environment_spec (mava_specs.MAEnvironmentSpec): description of the action and
            observation spaces etc. for each agent in the system.
        agent_net_keys: (dict, optional): specifies what network each agent uses.
            Defaults to {}.
        policy_networks_layer_sizes (Union[Dict[str, Sequence], Sequence], optional):
            size of policy networks.
        critic_networks_layer_sizes (Union[Dict[str, Sequence], Sequence], optional):
            size of critic networks. Defaults to (512, 512, 256).
        sigma (float, optional): hyperparameters used to add Gaussian noise for
            simple exploration. Defaults to 0.3.
        archecture_type (ArchitectureType, optional): archecture used for
            agent networks. Can be feedforward or recurrent. Defaults to
            ArchitectureType.feedforward.

    Returns:
        Mapping[str, types.TensorTransformation]: returned agent networks.
    """
    # Set Policy function and layer size
    # Default size per arch type.
    if archecture_type == ArchitectureType.feedforward:
        if not policy_networks_layer_sizes:
            policy_networks_layer_sizes = (
                256,
                256,
                256,
            )
        policy_network_func = snt.Sequential
    elif archecture_type == ArchitectureType.recurrent:
        if not policy_networks_layer_sizes:
            policy_networks_layer_sizes = (128, 128)
        policy_network_func = snt.DeepRNN

    assert policy_networks_layer_sizes is not None
    assert policy_network_func is not None

    specs = environment_spec.get_agent_specs()

    # Create agent_type specs
    if not net_spec_keys:
        specs = {agent_net_keys[key]: specs[key] for key in specs.keys()}
    else:
        specs = {net_key: specs[value] for net_key, value in net_spec_keys.items()}

    if isinstance(policy_networks_layer_sizes, Sequence):
        policy_networks_layer_sizes = {
            key: policy_networks_layer_sizes for key in specs.keys()
        }
    if isinstance(critic_networks_layer_sizes, Sequence):
        critic_networks_layer_sizes = {
            key: critic_networks_layer_sizes for key in specs.keys()
        }

    observation_networks = {}
    policy_networks = {}
    critic_networks = {}
    for key in specs.keys():
        # TODO (dries): Make specs[key].actions
        #  return a list of specs for hybrid action space
        # Get total number of action dimensions from action spec.
        agent_act_spec = specs[key].actions
        if type(specs[key].actions) == DiscreteArray:
            num_actions = agent_act_spec.num_values
            minimum = [-1.0] * num_actions
            maximum = [1.0] * num_actions
            agent_act_spec = BoundedArray(
                shape=(num_actions,),
                minimum=minimum,
                maximum=maximum,
                dtype="float32",
                name="actions",
            )

        # Get total number of action dimensions from action spec.
        num_dimensions = np.prod(agent_act_spec.shape, dtype=int)

        # An optional network to process observations
        observation_network = tf2_utils.to_sonnet_module(tf.identity)
        # Create the policy network.
        if archecture_type == ArchitectureType.feedforward:
            policy_network = [
                networks.LayerNormMLP(
                    policy_networks_layer_sizes[key], activate_final=True
                ),
            ]
        elif archecture_type == ArchitectureType.recurrent:
            policy_network = [
                networks.LayerNormMLP(
                    policy_networks_layer_sizes[key][:-1], activate_final=True
                ),
                snt.LSTM(policy_networks_layer_sizes[key][-1]),
            ]

        policy_network += [
            networks.NearZeroInitializedLinear(num_dimensions),
            networks.TanhToSpec(agent_act_spec),
        ]

        # Add Gaussian noise for simple exploration.
        if sigma and sigma > 0.0:
            policy_network += [
                networks.ClippedGaussian(sigma),
                networks.ClipToSpec(agent_act_spec),
            ]

        policy_network = policy_network_func(policy_network)

        # Create the critic network.
        critic_network = snt.Sequential(
            [
                # The multiplexer concatenates the observations/actions.
                networks.CriticMultiplexer(),
                networks.LayerNormMLP(
                    list(critic_networks_layer_sizes[key]) + [1], activate_final=False
                ),
            ]
        )
        observation_networks[key] = observation_network
        policy_networks[key] = policy_network
        critic_networks[key] = critic_network

    return {
        "policies": policy_networks,
        "critics": critic_networks,
        "observations": observation_networks,
    }<|MERGE_RESOLUTION|>--- conflicted
+++ resolved
@@ -33,16 +33,8 @@
 def make_default_networks(
     environment_spec: mava_specs.MAEnvironmentSpec,
     agent_net_keys: Dict[str, str],
-<<<<<<< HEAD
     net_spec_keys: Dict[str, str] = {},
-    policy_networks_layer_sizes: Union[Dict[str, Sequence], Sequence] = (
-        256,
-        256,
-        256,
-    ),
-=======
     policy_networks_layer_sizes: Union[Dict[str, Sequence], Sequence] = None,
->>>>>>> 427d9886
     critic_networks_layer_sizes: Union[Dict[str, Sequence], Sequence] = (512, 512, 256),
     sigma: float = 0.3,
     archecture_type: ArchitectureType = ArchitectureType.feedforward,
