# python3
# Copyright 2021 InstaDeep Ltd. All rights reserved.
#
# Licensed under the Apache License, Version 2.0 (the "License");
# you may not use this file except in compliance with the License.
# You may obtain a copy of the License at
#
#     http://www.apache.org/licenses/LICENSE-2.0
#
# Unless required by applicable law or agreed to in writing, software
# distributed under the License is distributed on an "AS IS" BASIS,
# WITHOUT WARRANTIES OR CONDITIONS OF ANY KIND, either express or implied.
# See the License for the specific language governing permissions and
# limitations under the License.

"""DIAL system executor implementation."""

from typing import Any, Dict, Optional

import sonnet as snt
import tensorflow as tf
from acme import types
from acme.tf import variable_utils as tf2_variable_utils

from mava import adders
from mava.components.tf.modules.communication import BaseCommunicationModule
from mava.systems.tf.madqn.execution import MADQNRecurrentCommExecutor
from mava.systems.tf.madqn.training import MADQNTrainer


class DIALSwitchExecutor(MADQNRecurrentCommExecutor):
    """DIAL executor.
    An executor based on a recurrent communicating policy for each agent in the system.
    Note: this executor is specific to switch game env.
    """

    def __init__(
        self,
        q_networks: Dict[str, snt.Module],
        action_selectors: Dict[str, snt.Module],
        communication_module: BaseCommunicationModule,
        agent_net_config: Dict[str, str],
        adder: Optional[adders.ParallelAdder] = None,
        variable_client: Optional[tf2_variable_utils.VariableClient] = None,
        store_recurrent_state: bool = True,
        trainer: MADQNTrainer = None,
        fingerprint: bool = False,
        evaluator: bool = False,
    ):
        """Initialise the system executor

        Args:
            q_networks (Dict[str, snt.Module]): q-value networks for each agent in the
                system.
            action_selectors (Dict[str, Any]): policy action selector method, e.g.
                epsilon greedy.
            communication_module (BaseCommunicationModule): module for enabling
                communication protocols between agents.
<<<<<<< HEAD
            agent_net_config (Dict[str, Any]): specifies what network each agent uses.
=======
            agent_net_config: (dict, optional): specifies what network each agent uses.
                Defaults to {}.
>>>>>>> 8c04e748
            adder (Optional[adders.ParallelAdder], optional): adder which sends data
                to a replay buffer. Defaults to None.
            variable_client (Optional[tf2_variable_utils.VariableClient], optional):
                client to copy weights from the trainer. Defaults to None.
            store_recurrent_state (bool, optional): boolean to store the recurrent
                network hidden state. Defaults to True.
            trainer (MADQNTrainer, optional): system trainer. Defaults to None.
            fingerprint (bool, optional): whether to use fingerprint stabilisation to
                stabilise experience replay. Defaults to False.
            evaluator (bool, optional): whether the executor will be used for
                evaluation. Defaults to False.
        """

        # Store these for later use.
        self._adder = adder
        self._variable_client = variable_client
        self._q_networks = q_networks
        self._policy_networks = q_networks
        self._communication_module = communication_module
        self._action_selectors = action_selectors
        self._store_recurrent_state = store_recurrent_state
        self._trainer = trainer
        self._agent_net_config = agent_net_config

        self._states: Dict[str, Any] = {}
        self._messages: Dict[str, Any] = {}

    def _policy(
        self,
        agent: str,
        observation: types.NestedTensor,
        state: types.NestedTensor,
        message: types.NestedTensor,
        legal_actions: types.NestedTensor,
        epsilon: tf.Tensor,
    ) -> types.NestedTensor:
        """Agent specific policy function

        Args:
            agent (str): agent id
            observation (types.NestedTensor): observation tensor received from the
                environment.
            state (types.NestedTensor): Recurrent network state.
            message (types.NestedTensor): received agent messsage.
            legal_actions (types.NestedTensor): actions allowed to be taken at the
                current observation.
            epsilon (tf.Tensor): value for epsilon greedy action selection.

        Returns:
            types.NestedTensor: action, message and new recurrent hidden state
        """

        (action, m_values), new_state = super()._policy(
            agent,
            observation,
            state,
            message,
            legal_actions,
            epsilon,
        )

        # Mask message if obs[0] == 1.
        # Note: this is specific to switch env
        if observation[0] == 0:
            m_values = tf.zeros_like(m_values)

        return (action, m_values), new_state<|MERGE_RESOLUTION|>--- conflicted
+++ resolved
@@ -56,12 +56,8 @@
                 epsilon greedy.
             communication_module (BaseCommunicationModule): module for enabling
                 communication protocols between agents.
-<<<<<<< HEAD
-            agent_net_config (Dict[str, Any]): specifies what network each agent uses.
-=======
             agent_net_config: (dict, optional): specifies what network each agent uses.
                 Defaults to {}.
->>>>>>> 8c04e748
             adder (Optional[adders.ParallelAdder], optional): adder which sends data
                 to a replay buffer. Defaults to None.
             variable_client (Optional[tf2_variable_utils.VariableClient], optional):
