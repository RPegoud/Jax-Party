# python3
# Copyright 2021 InstaDeep Ltd. All rights reserved.
#
# Licensed under the Apache License, Version 2.0 (the "License");
# you may not use this file except in compliance with the License.
# You may obtain a copy of the License at
#
#     http://www.apache.org/licenses/LICENSE-2.0
#
# Unless required by applicable law or agreed to in writing, software
# distributed under the License is distributed on an "AS IS" BASIS,
# WITHOUT WARRANTIES OR CONDITIONS OF ANY KIND, either express or implied.
# See the License for the specific language governing permissions and
# limitations under the License.

"""Config class for Mava systems"""

from dataclasses import is_dataclass
from types import SimpleNamespace
from typing import Any, Dict, List

from mava.utils.config_utils import flatten_dict


class Config:
    """Config handler for Jax-based Mava systems."""

    def __init__(self) -> None:
        """Initialise config"""
        self._config: Dict = {}
        self._current_params: List = []
        self._built = False

    def add(self, **kwargs: Any) -> None:
        """Add a component config dataclass.

        Raises:
            Exception: if a config for an identically named component already exists
            Exception: if a config shares a parameter name with another config
            Exception: if a config is not a dataclass object
        """
        if not self._built:
            for name, dataclass in kwargs.items():
                if is_dataclass(dataclass):
                    if name in list(self._config.keys()):
                        raise Exception(
                            "The given component config is already part of the current \
                            system. Perhaps try updating the component instead using \
                            .update() in the system builder."
                        )
                    else:
                        new_param_names = list(dataclass.__dict__.keys())
                        if set(self._current_params) & set(new_param_names):
                            raise Exception(
                                "Component configs share a common parameter name. \
                                This is not allowed, please ensure config \
                                parameter names are unique."
                            )
                        else:
                            self._current_params.extend(new_param_names)
                        self._config[name] = dataclass
                else:
                    raise Exception("Component configs must be a dataclass.")
        else:
            raise Exception(
                "Component configs cannot be added to an already built config."
            )

    def update(self, **kwargs: Any) -> None:
        """Update a component config dataclass.

        Raises:
            Exception: if a config shares a parameter name with another config
            Exception: if a config is not already part of the system
            Exception: if a config is not a dataclass object
        """
        if not self._built:
            for name, dataclass in kwargs.items():
                if is_dataclass(dataclass):
                    if name in list(self._config.keys()):
<<<<<<< HEAD
=======
                        # When updating a component, the list of current parameter names
                        # might contain the parameter names of the new component
                        # with additional new parameter names that still need to be
                        # checked with other components. Therefore, we first take the
                        # difference between the current set and the component being
                        # updated.
>>>>>>> 346d6c4c
                        self._current_params = list(
                            set(self._current_params).difference(
                                list(self._config[name].__dict__.keys())
                            )
                        )
                        new_param_names = list(dataclass.__dict__.keys())
                        if set(self._current_params) & set(new_param_names):
                            raise Exception(
                                "Component configs share a common parameter name. \
                                This is not allowed, please ensure config \
                                parameter names are unique."
                            )
                        else:
                            self._current_params.extend(new_param_names)
                            self._config[name] = dataclass
                    else:
                        raise Exception(
                            "The given component config is not part of the current \
                            system. Perhaps try adding the component using .add() \
                            in the system builder."
                        )
                else:
                    raise Exception("Component configs must be a dataclass.")
        else:
            raise Exception(
                "Component configs cannot be updated if config has already been built."
            )

    def build(self) -> None:
        """Build the config file, i.e. unwrap dataclass nested dictionaries"""
        if not self._built:
            config_unwrapped: Dict = {}
            for param in self._config.values():
                config_unwrapped.update(flatten_dict(param.__dict__))
            self._built_config = config_unwrapped
            self._built = True
        else:
            raise Exception("Config has already been built, this can only happen once.")

    def set_parameters(self, **kwargs: Any) -> None:
        """Set a specific hyperparameter of a built config.

        Raises:
            Exception: if a set is attempted on a config not yet built.
            Exception: if a set is attempted for a hyperparameter that is not part \
                of the built config.
        """

        if not self._built:
            raise Exception(
                "Config must first be built using .build() before hyperparameters \
                can be set to different values using .set()."
            )
        else:
            for name, param_value in kwargs.items():
                if name in list(self._built_config.keys()):
                    self._built_config[name] = param_value
                else:
                    raise Exception(
                        "The given parameter is not part of the current system. \
                        This should have been added first via a component .add() \
                        during system building."
                    )

    def get(self) -> SimpleNamespace:
        """Get built config for feeding to a Mava system.

        Raises:
            Exception: if trying to get without having first built the config
        Returns:
            built config
        """
        if self._built:
            return SimpleNamespace(**self._built_config)
        else:
            raise Exception(
                "The config must first be built using .build() before calling .get()."
            )<|MERGE_RESOLUTION|>--- conflicted
+++ resolved
@@ -78,15 +78,12 @@
             for name, dataclass in kwargs.items():
                 if is_dataclass(dataclass):
                     if name in list(self._config.keys()):
-<<<<<<< HEAD
-=======
                         # When updating a component, the list of current parameter names
                         # might contain the parameter names of the new component
                         # with additional new parameter names that still need to be
                         # checked with other components. Therefore, we first take the
                         # difference between the current set and the component being
                         # updated.
->>>>>>> 346d6c4c
                         self._current_params = list(
                             set(self._current_params).difference(
                                 list(self._config[name].__dict__.keys())
