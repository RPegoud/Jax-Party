# python3
# Copyright 2021 InstaDeep Ltd. All rights reserved.
#
# Licensed under the Apache License, Version 2.0 (the "License");
# you may not use this file except in compliance with the License.
# You may obtain a copy of the License at
#
#     http://www.apache.org/licenses/LICENSE-2.0
#
# Unless required by applicable law or agreed to in writing, software
# distributed under the License is distributed on an "AS IS" BASIS,
# WITHOUT WARRANTIES OR CONDITIONS OF ANY KIND, either express or implied.
# See the License for the specific language governing permissions and
# limitations under the License.

"""Config class for Mava systems"""

from dataclasses import fields, is_dataclass
from distutils.command.config import config
from types import SimpleNamespace
from typing import Any, Dict, List, Type

from mava.components.jax import Component
from mava.utils.config_utils import flatten_dict


class Config:
    """Config handler for Jax-based Mava systems."""

    def __init__(self) -> None:
        """Initialise config."""
        self._config: Dict = {}
        self._current_params: List = []
        self._built = False

        self._param_to_component: Dict[
            str, str
        ] = {}  # Map from config parameter to which component added it

    def add(self, **kwargs: Any) -> None:
        """Add a component config dataclass.

        Args:
            **kwargs: dictionary with format {name: dataclass}.

        Raises:
            Exception: if a config for an identically named component already exists.
            Exception: if a config shares a parameter name with another config.
            Exception: if a config is not a dataclass object.
        """
        if self._built:
            raise Exception(
                "Component configs cannot be added to an already built config."
            )

        for name, dataclass in kwargs.items():
            if is_dataclass(dataclass):
                if name in list(self._config.keys()):
                    raise Exception(
                        f"The given component ({name}) config is already part of the current \
                        system. Perhaps try updating the component instead using \
                        .update() in the system builder."
                    )
                else:
                    new_param_names = list(dataclass.__dict__.keys())
                    if set(self._current_params) & set(new_param_names):
                        common_parameter_names = set(self._current_params).intersection(
                            set(new_param_names)
                        )
                        raise Exception(
                            f"""
                            Component configs share common parameter names:
                            {common_parameter_names}
                            Components whose configs contain the common parameter names:
                            {[self._param_to_component[common_parameter_name]
                              for common_parameter_name in common_parameter_names]
                             + [name]}.
                            This is not allowed, please ensure config parameter names
                            are unique.
                            """
                        )
                    else:
                        self._current_params.extend(new_param_names)

                        for new_param_name in new_param_names:
                            self._param_to_component[new_param_name] = name
                    self._config[name] = dataclass
            else:
                raise Exception(
                    f"""
                    Component configs must be a dataclass.
                    It is type: {type(dataclass)} value: {dataclass}.
                    """
                )

    def update(self, **kwargs: Any) -> None:
        """Update the given component config dataclasses based on their names.

        Args:
            **kwargs: dictionary with format {name: dataclass}.

        Raises:
            Exception: if a config shares a parameter name with another config.
            Exception: if a config is not already part of the system.
            Exception: if a config is not a dataclass object.
        """
        if self._built:
            raise Exception(
                "Component configs cannot be updated if config has already been built."
            )

        for name, dataclass in kwargs.items():
            if is_dataclass(dataclass):
                if name in list(self._config.keys()):
                    # When updating a component, the list of current parameter names
                    # might contain the parameter names of the new component
                    # with additional new parameter names that still need to be
                    # checked with other components. Therefore, we first take the
                    # difference between the current set and the component being
                    # updated.
                    self._current_params = list(
                        set(self._current_params).difference(
                            list(self._config[name].__dict__.keys())
                        )
                    )
                    new_param_names = list(dataclass.__dict__.keys())
                    if set(self._current_params) & set(new_param_names):
                        raise Exception(
                            "Component configs share a common parameter name. \
                            This is not allowed, please ensure config \
                            parameter names are unique."
                        )
                    else:
                        self._current_params.extend(new_param_names)
                        self._config[name] = dataclass
                else:
                    raise Exception(
                        "The given component config is not part of the current \
                        system. Perhaps try adding the component using .add() \
                        in the system builder."
                    )
            else:
                raise Exception("Component configs must be a dataclass.")

    def build(self) -> None:
        """Build the config file, i.e. unwrap dataclass nested dictionaries.

        Returns:
            None.
        """
        if self._built:
            raise Exception("Config has already been built, this can only happen once.")

        config_unwrapped: Dict = {}
        for param in self._config.values():
            config_unwrapped.update(flatten_dict(param.__dict__))

        self._built_config = config_unwrapped
        self._built = True

    def set_parameters(self, **kwargs: Any) -> None:
        """Set specific hyperparameters of a built config.

        Args:
            **kwargs: dictionary with format {name: parameter value}.

        Raises:
            Exception: if a set is attempted on a config not yet built.
            Exception: if a set is attempted for a hyperparameter that is not part \
                of the built config.
        """

        if not self._built:
            raise Exception(
                "Config must first be built using .build() before hyperparameters \
                can be set to different values using .set()."
            )

        for name, param_value in kwargs.items():
            if name in list(self._built_config.keys()):
                self._built_config[name] = param_value
            else:
                raise Exception(
                    f"""
                    The given parameter ({name}) is not part of the current system.
                    This should have been added first via a component .add() during
                    system building. Ensure that you have defined the correct config
                    class as a type for the component's config init variable. Also
                    ensure that all the component's config variables have types.
                    Current parameters:
                    {list(self._built_config.keys())}.
                    """
                )

    def get(self) -> SimpleNamespace:
        """Get built config for feeding to a Mava system.

        Raises:
            Exception: if trying to get without having first built the config.

        Returns:
            Built config as a SimpleNamespace.
        """
        if not self._built:
            raise Exception(
                "The config must first be built using .build() before calling .get()."
            )

        return SimpleNamespace(**self._built_config)

    def get_local_config(self, component: Type[Component]) -> SimpleNamespace:
        """Get built config for a single component.

        Args:
            component: component to provide config for.

        Returns:
            Built config for a single component.
        """
        if not self._built:
            raise Exception(
                "The config must first be built using .build()"
                "before calling .get_local_config()."
            )

        config_class = component.__init__.__annotations__["config"]

<<<<<<< HEAD
        config_class = component.__init__.__annotations__["config"]

        if config_class is SimpleNamespace:  # no config class for component
            return SimpleNamespace()
=======
        # Return if there is no config class for the component
        if config_class is SimpleNamespace:
            return config_class()
>>>>>>> eca7b2bf

        # Set local config to global config for names which appear in the config class
        global_config = self._built_config
        local_config: Dict[str, Any] = {}

        for field in fields(config_class):
            local_config[field.name] = global_config[field.name]

        return config_class(**local_config)<|MERGE_RESOLUTION|>--- conflicted
+++ resolved
@@ -16,7 +16,6 @@
 """Config class for Mava systems"""
 
 from dataclasses import fields, is_dataclass
-from distutils.command.config import config
 from types import SimpleNamespace
 from typing import Any, Dict, List, Type
 
@@ -225,16 +224,9 @@
 
         config_class = component.__init__.__annotations__["config"]
 
-<<<<<<< HEAD
-        config_class = component.__init__.__annotations__["config"]
-
-        if config_class is SimpleNamespace:  # no config class for component
-            return SimpleNamespace()
-=======
         # Return if there is no config class for the component
         if config_class is SimpleNamespace:
             return config_class()
->>>>>>> eca7b2bf
 
         # Set local config to global config for names which appear in the config class
         global_config = self._built_config
