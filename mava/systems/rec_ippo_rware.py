--- conflicted
+++ resolved
@@ -45,12 +45,8 @@
     LearnerFn,
     OptStates,
     Params,
-<<<<<<< HEAD
-=======
-    PPOTransition,
     RecActorApply,
     RecCriticApply,
->>>>>>> 495854f6
     RNNLearnerState,
     RNNPPOTransition,
 )
@@ -465,7 +461,6 @@
             rng, shuffle_rng = jax.random.split(rng)
 
             # SHUFFLE MINIBATCHES
-<<<<<<< HEAD
             batch = (
                 traj_batch,
                 advantages,
@@ -473,20 +468,18 @@
             )
             batch = jax.tree_util.tree_map(
                 lambda x: x.reshape(
-                    config["recurrent_chunk_size"],
-                    (x.shape[0] // config["recurrent_chunk_size"]) * x.shape[1],
+                    config["system"]["recurrent_chunk_size"],
+                    (x.shape[0] // config["system"]["recurrent_chunk_size"]) * x.shape[1],
                     *x.shape[2:],
                 ),
                 batch,
             )
-            num_recurrent_chunks = config["rollout_length"] // config["recurrent_chunk_size"]
+            num_recurrent_chunks = (
+                config["system"]["rollout_length"] // config["system"]["recurrent_chunk_size"]
+            )
             permutation = jax.random.permutation(
-                shuffle_rng, config["num_envs"] * num_recurrent_chunks
-            )
-=======
-            permutation = jax.random.permutation(shuffle_rng, config["arch"]["num_envs"])
-            batch = (init_policy_hstate, init_critic_hstate, traj_batch, advantages, targets)
->>>>>>> 495854f6
+                shuffle_rng, config["arch"]["num_envs"] * num_recurrent_chunks
+            )
             shuffled_batch = jax.tree_util.tree_map(
                 lambda x: jnp.take(x, permutation, axis=1), batch
             )
