--- conflicted
+++ resolved
@@ -73,12 +73,7 @@
     value: Value
     reward: chex.Array
     log_prob: chex.Array
-<<<<<<< HEAD
-    obs: chex.Array
-=======
     obs: Observation
-    info: Dict
->>>>>>> 32648863
 
 
 class RNNPPOTransition(NamedTuple):
