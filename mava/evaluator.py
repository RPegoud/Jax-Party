# Copyright 2022 InstaDeep Ltd. All rights reserved.
#
# Licensed under the Apache License, Version 2.0 (the "License");
# you may not use this file except in compliance with the License.
# You may obtain a copy of the License at
#
#     http://www.apache.org/licenses/LICENSE-2.0
#
# Unless required by applicable law or agreed to in writing, software
# distributed under the License is distributed on an "AS IS" BASIS,
# WITHOUT WARRANTIES OR CONDITIONS OF ANY KIND, either express or implied.
# See the License for the specific language governing permissions and
# limitations under the License.

import math
import time
import warnings
from typing import Any, Callable, Dict, Protocol, Tuple, Union

import jax
import jax.numpy as jnp
from chex import Array, PRNGKey
from flax.core.frozen_dict import FrozenDict
<<<<<<< HEAD
from jumanji.env import Environment
from jumanji.types import TimeStep
=======
>>>>>>> 0e57bf2f
from omegaconf import DictConfig
from typing_extensions import TypeAlias

from mava.types import (
    Action,
    ActorApply,
<<<<<<< HEAD
    Metrics,
    Observation,
    ObservationGlobalState,
=======
    EvalFn,
    EvalState,
    ExperimentOutput,
    MarlEnv,
>>>>>>> 0e57bf2f
    RecActorApply,
    State,
)

# Optional extras that are passed out of the actor and then into the actor in the next step
ActorState: TypeAlias = Dict[str, Any]
# Type of the carry for the _env_step function in the evaluator
_EvalEnvStepState: TypeAlias = Tuple[State, TimeStep, PRNGKey, ActorState]
# The function signature for the mava evaluation function (returned by `get_eval_fn`).
EvalFn: TypeAlias = Callable[[FrozenDict, PRNGKey, ActorState], Metrics]

<<<<<<< HEAD

class EvalActFn(Protocol):
    """The API for the acting function that is passed to the `EvalFn`.
=======
def get_ff_evaluator_fn(
    env: MarlEnv,
    apply_fn: ActorApply,
    config: DictConfig,
    log_win_rate: bool = False,
    eval_multiplier: int = 1,
) -> EvalFn:
    """Get the evaluator function for feedforward networks.

    Args:
    ----
        env (MarlEnv): An environment instance for evaluation.
        apply_fn (callable): Network forward pass method.
        config (dict): Experiment configuration.
        eval_multiplier (int): A scalar that will increase the number of evaluation
            episodes by a fixed factor. The reason for the increase is to enable the
            computation of the `absolute metric` which is a metric computed and the end
            of training by rolling out the policy which obtained the greatest evaluation
            performance during training for 10 times more episodes than were used at a
            single evaluation step.
>>>>>>> 0e57bf2f

    A get_action function must conform to this API in order to be used with Mava's evaluator.
    See `make_ff_eval_act_fn` and `make_rec_eval_act_fn` as examples.
    """

    def __call__(
        self,
        params: FrozenDict,
        timestep: TimeStep[Union[Observation, ObservationGlobalState]],
        key: PRNGKey,
        actor_state: ActorState,
    ) -> Tuple[Array, ActorState]: ...


def get_num_eval_envs(config: DictConfig, absolute_metric: bool) -> int:
    """Returns the number of vmapped envs/batch size during evaluation."""
    n_devices = jax.device_count()
    n_parallel_envs = config.arch.num_envs * n_devices

    if absolute_metric:
        eval_episodes = config.arch.num_absolute_metric_eval_episodes
    else:
        eval_episodes = config.arch.num_eval_episodes

    if eval_episodes <= n_parallel_envs:
        return math.ceil(eval_episodes / n_devices)  # type: ignore
    else:
        return config.arch.num_envs  # type: ignore


<<<<<<< HEAD
def get_eval_fn(
    env: Environment, act_fn: EvalActFn, config: DictConfig, absolute_metric: bool
=======
def get_rnn_evaluator_fn(
    env: MarlEnv,
    apply_fn: RecActorApply,
    config: DictConfig,
    scanned_rnn: nn.Module,
    log_win_rate: bool = False,
    eval_multiplier: int = 1,
>>>>>>> 0e57bf2f
) -> EvalFn:
    """Creates a function that can be used to evaluate agents on a given environment.

    Args:
    ----
        env: an environment that conforms to the mava environment spec.
        act_fn: a function that takes in params, timestep, key and optionally a state
                and returns actions and optionally a state (see `EvalActFn`).
        config: the system config.
        absolute_metric: whether or not this evaluator calculates the absolute_metric.
                This determines how many evaluation episodes it does.
    """
    n_devices = jax.device_count()
    eval_episodes = (
        config.arch.num_absolute_metric_eval_episodes
        if absolute_metric
        else config.arch.num_eval_episodes
    )
    n_vmapped_envs = get_num_eval_envs(config, absolute_metric)
    n_parallel_envs = n_vmapped_envs * n_devices
    episode_loops = math.ceil(eval_episodes / n_parallel_envs)

    # Warnings if num eval episodes is not divisible by num parallel envs.
    if eval_episodes % n_parallel_envs != 0:
        warnings.warn(
            f"Number of evaluation episodes ({eval_episodes}) is not divisible by `num_envs` * "
            f"`num_devices` ({n_parallel_envs} * {n_devices}). Some extra evaluations will be "
            f"executed. New number of evaluation episodes = {episode_loops * n_parallel_envs}",
            stacklevel=2,
        )

    def eval_fn(params: FrozenDict, key: PRNGKey, init_act_state: ActorState) -> Metrics:
        """Evaluates the given params on an environment and returns relevent metrics.

        Metrics are collected by the `RecordEpisodeMetrics` wrapper: episode return and length,
        also win rate for environments that support it.

        Returns: Dict[str, Array] - dictionary of metric name to metric values for each episode.
        """

        def _env_step(eval_state: _EvalEnvStepState, _: Any) -> Tuple[_EvalEnvStepState, TimeStep]:
            """Performs a single environment step"""
            env_state, ts, key, actor_state = eval_state

            key, act_key = jax.random.split(key)
            action, actor_state = act_fn(params, ts, act_key, actor_state)
            env_state, ts = jax.vmap(env.step)(env_state, action)

<<<<<<< HEAD
            return (env_state, ts, key, actor_state), ts
=======
def make_eval_fns(
    eval_env: MarlEnv,
    network_apply_fn: Union[ActorApply, RecActorApply],
    config: DictConfig,
    use_recurrent_net: bool = False,
    scanned_rnn: Optional[nn.Module] = None,
) -> Tuple[EvalFn, EvalFn]:
    """Initialize evaluator functions for reinforcement learning.
>>>>>>> 0e57bf2f

        def _episode(key: PRNGKey, _: Any) -> Tuple[PRNGKey, Metrics]:
            """Simulates `num_envs` episodes."""
            key, reset_key = jax.random.split(key)
            reset_keys = jax.random.split(reset_key, n_vmapped_envs)
            env_state, ts = jax.vmap(env.reset)(reset_keys)

            step_state = env_state, ts, key, init_act_state
            _, timesteps = jax.lax.scan(_env_step, step_state, jnp.arange(env.time_limit))

            metrics = timesteps.extras["episode_metrics"]
            if config.env.log_win_rate:
                metrics["won_episode"] = timesteps.extras["won_episode"]

            # find the first instance of done to get the metrics at that timestep we don't
            # care about subsequent steps because we only the results from the first episode
            done_idx = jnp.argmax(timesteps.last(), axis=0)
            metrics = jax.tree_map(lambda m: m[done_idx, jnp.arange(n_vmapped_envs)], metrics)
            del metrics["is_terminal_step"]  # uneeded for logging

            return key, metrics

        # This loop is important because we don't want too many parallel envs.
        # So in evaluation we have num_envs parallel envs and loop enough times
        # so that we do at least `eval_episodes` number of episodes.
        _, metrics = jax.lax.scan(_episode, key, xs=None, length=episode_loops)
        metrics: Metrics = jax.tree_map(lambda x: x.reshape(-1), metrics)  # flatten metrics
        return metrics

    def timed_eval_fn(params: FrozenDict, key: PRNGKey, init_act_state: ActorState) -> Metrics:
        """Wrapper around eval function to time it and add in steps per second metric."""
        start_time = time.time()

        metrics = jax.pmap(eval_fn)(params, key, init_act_state)
        metrics: Metrics = jax.block_until_ready(metrics)

        end_time = time.time()
        total_timesteps = jnp.sum(metrics["episode_length"])
        metrics["steps_per_second"] = total_timesteps / (end_time - start_time)
        return metrics

    return timed_eval_fn


def make_ff_eval_act_fn(actor_apply_fn: ActorApply, config: DictConfig) -> EvalActFn:
    """Makes an act function that conforms to the evaluator API given a standard
    feed forward mava actor network."""

    def eval_act_fn(
        params: FrozenDict, timestep: TimeStep, key: PRNGKey, actor_state: ActorState
    ) -> Tuple[Action, Dict]:
        pi = actor_apply_fn(params, timestep.observation)
        action = pi.mode() if config.arch.evaluation_greedy else pi.sample(seed=key)
        return action, {}

    return eval_act_fn


def make_rec_eval_act_fn(actor_apply_fn: RecActorApply, config: DictConfig) -> EvalActFn:
    """Makes an act function that conforms to the evaluator API given a standard
    recurrent mava actor network."""

    _hidden_state = "hidden_state"

    def eval_act_fn(
        params: FrozenDict, timestep: TimeStep, key: PRNGKey, actor_state: ActorState
    ) -> Tuple[Action, Dict]:
        hidden_state = actor_state[_hidden_state]

        n_agents = timestep.observation.agents_view.shape[1]
        last_done = timestep.last()[:, jnp.newaxis].repeat(n_agents, axis=-1)
        ac_in = (timestep.observation, last_done)
        ac_in = jax.tree_map(lambda x: x[jnp.newaxis], ac_in)  # add batch dim to obs

        hidden_state, pi = actor_apply_fn(params, hidden_state, ac_in)
        action = pi.mode() if config.arch.evaluation_greedy else pi.sample(seed=key)
        return action.squeeze(0), {_hidden_state: hidden_state}

    return eval_act_fn<|MERGE_RESOLUTION|>--- conflicted
+++ resolved
@@ -21,27 +21,18 @@
 import jax.numpy as jnp
 from chex import Array, PRNGKey
 from flax.core.frozen_dict import FrozenDict
-<<<<<<< HEAD
 from jumanji.env import Environment
 from jumanji.types import TimeStep
-=======
->>>>>>> 0e57bf2f
 from omegaconf import DictConfig
 from typing_extensions import TypeAlias
 
 from mava.types import (
     Action,
     ActorApply,
-<<<<<<< HEAD
     Metrics,
     Observation,
     ObservationGlobalState,
-=======
-    EvalFn,
-    EvalState,
-    ExperimentOutput,
     MarlEnv,
->>>>>>> 0e57bf2f
     RecActorApply,
     State,
 )
@@ -53,32 +44,9 @@
 # The function signature for the mava evaluation function (returned by `get_eval_fn`).
 EvalFn: TypeAlias = Callable[[FrozenDict, PRNGKey, ActorState], Metrics]
 
-<<<<<<< HEAD
 
 class EvalActFn(Protocol):
     """The API for the acting function that is passed to the `EvalFn`.
-=======
-def get_ff_evaluator_fn(
-    env: MarlEnv,
-    apply_fn: ActorApply,
-    config: DictConfig,
-    log_win_rate: bool = False,
-    eval_multiplier: int = 1,
-) -> EvalFn:
-    """Get the evaluator function for feedforward networks.
-
-    Args:
-    ----
-        env (MarlEnv): An environment instance for evaluation.
-        apply_fn (callable): Network forward pass method.
-        config (dict): Experiment configuration.
-        eval_multiplier (int): A scalar that will increase the number of evaluation
-            episodes by a fixed factor. The reason for the increase is to enable the
-            computation of the `absolute metric` which is a metric computed and the end
-            of training by rolling out the policy which obtained the greatest evaluation
-            performance during training for 10 times more episodes than were used at a
-            single evaluation step.
->>>>>>> 0e57bf2f
 
     A get_action function must conform to this API in order to be used with Mava's evaluator.
     See `make_ff_eval_act_fn` and `make_rec_eval_act_fn` as examples.
@@ -109,18 +77,8 @@
         return config.arch.num_envs  # type: ignore
 
 
-<<<<<<< HEAD
 def get_eval_fn(
-    env: Environment, act_fn: EvalActFn, config: DictConfig, absolute_metric: bool
-=======
-def get_rnn_evaluator_fn(
-    env: MarlEnv,
-    apply_fn: RecActorApply,
-    config: DictConfig,
-    scanned_rnn: nn.Module,
-    log_win_rate: bool = False,
-    eval_multiplier: int = 1,
->>>>>>> 0e57bf2f
+    env: MarlEnv, act_fn: EvalActFn, config: DictConfig, absolute_metric: bool
 ) -> EvalFn:
     """Creates a function that can be used to evaluate agents on a given environment.
 
@@ -169,18 +127,7 @@
             action, actor_state = act_fn(params, ts, act_key, actor_state)
             env_state, ts = jax.vmap(env.step)(env_state, action)
 
-<<<<<<< HEAD
             return (env_state, ts, key, actor_state), ts
-=======
-def make_eval_fns(
-    eval_env: MarlEnv,
-    network_apply_fn: Union[ActorApply, RecActorApply],
-    config: DictConfig,
-    use_recurrent_net: bool = False,
-    scanned_rnn: Optional[nn.Module] = None,
-) -> Tuple[EvalFn, EvalFn]:
-    """Initialize evaluator functions for reinforcement learning.
->>>>>>> 0e57bf2f
 
         def _episode(key: PRNGKey, _: Any) -> Tuple[PRNGKey, Metrics]:
             """Simulates `num_envs` episodes."""
