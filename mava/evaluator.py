# Copyright 2022 InstaDeep Ltd. All rights reserved.
#
# Licensed under the Apache License, Version 2.0 (the "License");
# you may not use this file except in compliance with the License.
# You may obtain a copy of the License at
#
#     http://www.apache.org/licenses/LICENSE-2.0
#
# Unless required by applicable law or agreed to in writing, software
# distributed under the License is distributed on an "AS IS" BASIS,
# WITHOUT WARRANTIES OR CONDITIONS OF ANY KIND, either express or implied.
# See the License for the specific language governing permissions and
# limitations under the License.

<<<<<<< HEAD
from typing import Any, Callable, Dict, Optional, Tuple, Union
=======
import math
import time
import warnings
from typing import Any, Callable, Dict, Protocol, Tuple, Union
>>>>>>> 6a1fad46

import jax
import jax.numpy as jnp
<<<<<<< HEAD
import numpy as np
=======
from chex import Array, PRNGKey
>>>>>>> 6a1fad46
from flax.core.frozen_dict import FrozenDict
from jumanji.types import TimeStep
from omegaconf import DictConfig
from typing_extensions import TypeAlias

from mava.types import (
    Action,
    ActorApply,
<<<<<<< HEAD
    EvalFn,
    EvalState,
    ExperimentOutput,
    Observation,
    RecActorApply,
    RNNEvalState,
    RNNObservation,
    SebulbaEvalFn,
=======
    MarlEnv,
    Metrics,
    Observation,
    ObservationGlobalState,
    RecActorApply,
    State,
>>>>>>> 6a1fad46
)

# Optional extras that are passed out of the actor and then into the actor in the next step
ActorState: TypeAlias = Dict[str, Any]
# Type of the carry for the _env_step function in the evaluator
_EvalEnvStepState: TypeAlias = Tuple[State, TimeStep, PRNGKey, ActorState]
# The function signature for the mava evaluation function (returned by `get_eval_fn`).
EvalFn: TypeAlias = Callable[[FrozenDict, PRNGKey, ActorState], Metrics]

<<<<<<< HEAD
def get_anakin_ff_evaluator_fn(
    env: Environment,
    apply_fn: ActorApply,
    config: DictConfig,
    log_win_rate: bool = False,
    eval_multiplier: int = 1,
) -> EvalFn:
    """Get the evaluator function for feedforward networks.
=======
>>>>>>> 6a1fad46

class EvalActFn(Protocol):
    """The API for the acting function that is passed to the `EvalFn`.

    A get_action function must conform to this API in order to be used with Mava's evaluator.
    See `make_ff_eval_act_fn` and `make_rec_eval_act_fn` as examples.
    """

    def __call__(
        self,
        params: FrozenDict,
        timestep: TimeStep[Union[Observation, ObservationGlobalState]],
        key: PRNGKey,
        actor_state: ActorState,
    ) -> Tuple[Array, ActorState]: ...


def get_num_eval_envs(config: DictConfig, absolute_metric: bool) -> int:
    """Returns the number of vmapped envs/batch size during evaluation."""
    n_devices = jax.device_count()
    n_parallel_envs = config.arch.num_envs * n_devices

    if absolute_metric:
        eval_episodes = config.arch.num_absolute_metric_eval_episodes
    else:
        eval_episodes = config.arch.num_eval_episodes

    if eval_episodes <= n_parallel_envs:
        return math.ceil(eval_episodes / n_devices)  # type: ignore
    else:
        return config.arch.num_envs  # type: ignore


<<<<<<< HEAD
def get_anakin_rnn_evaluator_fn(
    env: Environment,
    apply_fn: RecActorApply,
    config: DictConfig,
    scanned_rnn: nn.Module,
    log_win_rate: bool = False,
    eval_multiplier: int = 1,
=======
def get_eval_fn(
    env: MarlEnv, act_fn: EvalActFn, config: DictConfig, absolute_metric: bool
>>>>>>> 6a1fad46
) -> EvalFn:
    """Creates a function that can be used to evaluate agents on a given environment.

    Args:
    ----
        env: an environment that conforms to the mava environment spec.
        act_fn: a function that takes in params, timestep, key and optionally a state
                and returns actions and optionally a state (see `EvalActFn`).
        config: the system config.
        absolute_metric: whether or not this evaluator calculates the absolute_metric.
                This determines how many evaluation episodes it does.
    """
    n_devices = jax.device_count()
    eval_episodes = (
        config.arch.num_absolute_metric_eval_episodes
        if absolute_metric
        else config.arch.num_eval_episodes
    )
    n_vmapped_envs = get_num_eval_envs(config, absolute_metric)
    n_parallel_envs = n_vmapped_envs * n_devices
    episode_loops = math.ceil(eval_episodes / n_parallel_envs)

    # Warnings if num eval episodes is not divisible by num parallel envs.
    if eval_episodes % n_parallel_envs != 0:
        warnings.warn(
            f"Number of evaluation episodes ({eval_episodes}) is not divisible by `num_envs` * "
            f"`num_devices` ({n_parallel_envs} * {n_devices}). Some extra evaluations will be "
            f"executed. New number of evaluation episodes = {episode_loops * n_parallel_envs}",
            stacklevel=2,
        )

    def eval_fn(params: FrozenDict, key: PRNGKey, init_act_state: ActorState) -> Metrics:
        """Evaluates the given params on an environment and returns relevent metrics.

        Metrics are collected by the `RecordEpisodeMetrics` wrapper: episode return and length,
        also win rate for environments that support it.

        Returns: Dict[str, Array] - dictionary of metric name to metric values for each episode.
        """

        def _env_step(eval_state: _EvalEnvStepState, _: Any) -> Tuple[_EvalEnvStepState, TimeStep]:
            """Performs a single environment step"""
            env_state, ts, key, actor_state = eval_state

            key, act_key = jax.random.split(key)
            action, actor_state = act_fn(params, ts, act_key, actor_state)
            env_state, ts = jax.vmap(env.step)(env_state, action)

<<<<<<< HEAD
def make_anakin_eval_fns(
    eval_env: Environment,
    network_apply_fn: Union[ActorApply, RecActorApply],
    config: DictConfig,
    use_recurrent_net: bool = False,
    scanned_rnn: Optional[nn.Module] = None,
) -> Tuple[EvalFn, EvalFn]:
    """Initialize evaluator functions for reinforcement learning.

    Args:
        eval_env (Environment): The environment used for evaluation.
        network_apply_fn (Union[ActorApply,RecActorApply]): Creates a policy to sample.
        config (DictConfig): The configuration settings for the evaluation.
        use_recurrent_net (bool, optional): Whether to use a rnn. Defaults to False.
        scanned_rnn (Optional[nn.Module], optional): The rnn module.
            Required if `use_recurrent_net` is True. Defaults to None.

    Returns:
        Tuple[EvalFn, EvalFn]: A tuple of two evaluation functions:
        one for use during training and one for absolute metrics.

    Raises:
        AssertionError: If `use_recurrent_net` is True but `scanned_rnn` is not provided.
    """
    # Check if win rate is required for evaluation.
    log_win_rate = config.env.log_win_rate
    # Vmap it over number of agents and create evaluator_fn.
    if use_recurrent_net:
        assert scanned_rnn is not None
        evaluator = get_anakin_rnn_evaluator_fn(
            eval_env,
            network_apply_fn,  # type: ignore
            config,
            scanned_rnn,
            log_win_rate,
        )
        absolute_metric_evaluator = get_anakin_rnn_evaluator_fn(
            eval_env,
            network_apply_fn,  # type: ignore
            config,
            scanned_rnn,
            log_win_rate,
            10,
        )
    else:
        evaluator = get_anakin_ff_evaluator_fn(
            eval_env, network_apply_fn, config, log_win_rate  # type: ignore
        )
        absolute_metric_evaluator = get_anakin_ff_evaluator_fn(
            eval_env, network_apply_fn, config, log_win_rate, 10  # type: ignore
        )
=======
            return (env_state, ts, key, actor_state), ts

        def _episode(key: PRNGKey, _: Any) -> Tuple[PRNGKey, Metrics]:
            """Simulates `num_envs` episodes."""
            key, reset_key = jax.random.split(key)
            reset_keys = jax.random.split(reset_key, n_vmapped_envs)
            env_state, ts = jax.vmap(env.reset)(reset_keys)

            step_state = env_state, ts, key, init_act_state
            _, timesteps = jax.lax.scan(_env_step, step_state, jnp.arange(env.time_limit))

            metrics = timesteps.extras["episode_metrics"]
            if config.env.log_win_rate:
                metrics["won_episode"] = timesteps.extras["won_episode"]

            # find the first instance of done to get the metrics at that timestep, we don't
            # care about subsequent steps because we only the results from the first episode
            done_idx = jnp.argmax(timesteps.last(), axis=0)
            metrics = jax.tree_map(lambda m: m[done_idx, jnp.arange(n_vmapped_envs)], metrics)
            del metrics["is_terminal_step"]  # uneeded for logging

            return key, metrics

        # This loop is important because we don't want too many parallel envs.
        # So in evaluation we have num_envs parallel envs and loop enough times
        # so that we do at least `eval_episodes` number of episodes.
        _, metrics = jax.lax.scan(_episode, key, xs=None, length=episode_loops)
        metrics: Metrics = jax.tree_map(lambda x: x.reshape(-1), metrics)  # flatten metrics
        return metrics

    def timed_eval_fn(params: FrozenDict, key: PRNGKey, init_act_state: ActorState) -> Metrics:
        """Wrapper around eval function to time it and add in steps per second metric."""
        start_time = time.time()

        metrics = jax.pmap(eval_fn)(params, key, init_act_state)
        metrics: Metrics = jax.block_until_ready(metrics)

        end_time = time.time()
        total_timesteps = jnp.sum(metrics["episode_length"])
        metrics["steps_per_second"] = total_timesteps / (end_time - start_time)
        return metrics

    return timed_eval_fn


def make_ff_eval_act_fn(actor_apply_fn: ActorApply, config: DictConfig) -> EvalActFn:
    """Makes an act function that conforms to the evaluator API given a standard
    feed forward mava actor network."""

    def eval_act_fn(
        params: FrozenDict, timestep: TimeStep, key: PRNGKey, actor_state: ActorState
    ) -> Tuple[Action, Dict]:
        pi = actor_apply_fn(params, timestep.observation)
        action = pi.mode() if config.arch.evaluation_greedy else pi.sample(seed=key)
        return action, {}

    return eval_act_fn


def make_rec_eval_act_fn(actor_apply_fn: RecActorApply, config: DictConfig) -> EvalActFn:
    """Makes an act function that conforms to the evaluator API given a standard
    recurrent mava actor network."""

    _hidden_state = "hidden_state"

    def eval_act_fn(
        params: FrozenDict, timestep: TimeStep, key: PRNGKey, actor_state: ActorState
    ) -> Tuple[Action, Dict]:
        hidden_state = actor_state[_hidden_state]

        n_agents = timestep.observation.agents_view.shape[1]
        last_done = timestep.last()[:, jnp.newaxis].repeat(n_agents, axis=-1)
        ac_in = (timestep.observation, last_done)
        ac_in = jax.tree_map(lambda x: x[jnp.newaxis], ac_in)  # add batch dim to obs
>>>>>>> 6a1fad46

        hidden_state, pi = actor_apply_fn(params, hidden_state, ac_in)
        action = pi.mode() if config.arch.evaluation_greedy else pi.sample(seed=key)
        return action.squeeze(0), {_hidden_state: hidden_state}

<<<<<<< HEAD
    return evaluator, absolute_metric_evaluator


def get_sebulba_ff_evaluator_fn(
    env: Environment,
    apply_fn: ActorApply,
    config: DictConfig,
    np_rng: np.random.Generator,
    log_win_rate: bool = False,
) -> SebulbaEvalFn:
    """Get the evaluator function for feedforward networks.

    Args:
        env (Environment): An evironment instance for evaluation.
        apply_fn (callable): Network forward pass method.
        config (dict): Experiment configuration.
    """

    @jax.jit
    def get_action(  # todo explicetly put these on the learner? they should already be there
        params: FrozenDict,
        observation: Observation,
        key: chex.PRNGKey,
    ) -> chex.Array:
        """Get action."""

        pi = apply_fn(params, observation)

        if config.arch.evaluation_greedy:
            action = pi.mode()
        else:
            action = pi.sample(seed=key)

        return action

    def eval_episodes(params: FrozenDict, key: chex.PRNGKey) -> Any:

        seeds = np_rng.integers(np.iinfo(np.int64).max, size=env.num_envs).tolist()
        obs, info = env.reset(seed=seeds)
        dones = np.full(env.num_envs, False)
        eval_metrics = jax.tree_map(lambda *x: jnp.asarray(x), *info["metrics"])

        while not dones.all():

            key, policy_key = jax.random.split(key)

            obs = jax.device_put(jnp.stack(obs, axis=1))
            action_mask = jax.device_put(np.stack(info["actions_mask"]))

            actions = get_action(params, Observation(obs, action_mask), policy_key)
            cpu_action = jax.device_get(actions)

            obs, reward, terminated, truncated, info = env.step(cpu_action.swapaxes(0, 1))

            next_metrics = jax.tree_map(lambda *x: jnp.asarray(x), *info["metrics"])

            next_dones = next_metrics["is_terminal_step"]

            update_flags = np.logical_and(next_dones, np.invert(dones))

            update_metrics = lambda new_metric, old_metric, update_flags=update_flags: np.where(
                (update_flags), new_metric, old_metric
            )

            eval_metrics = jax.tree_map(update_metrics, next_metrics, eval_metrics)

            dones = np.logical_or(dones, next_dones)
        eval_metrics.pop("is_terminal_step")

        return eval_metrics

    return eval_episodes


def get_sebulba_rnn_evaluator_fn(
    env: Environment,
    apply_fn: RecActorApply,
    config: DictConfig,
    np_rng: np.random.Generator,
    scanned_rnn: nn.Module,
    log_win_rate: bool = False,
) -> SebulbaEvalFn:
    """Get the evaluator function for feedforward networks.

    Args:
        env (Environment): An evironment instance for evaluation.
        apply_fn (callable): Network forward pass method.
        config (dict): Experiment configuration.
    """

    @jax.jit
    def get_action(  # todo explicetly put these on the learner? they should already be there
        params: FrozenDict,
        observation: RNNObservation,
        hstate: chex.Array,
        key: chex.PRNGKey,
    ) -> Tuple[chex.Array, chex.Array]:
        """Get action."""

        hstate, pi = apply_fn(params, hstate, observation)

        if config.arch.evaluation_greedy:
            action = pi.mode()
        else:
            action = pi.sample(seed=key)

        return action, hstate

    def eval_episodes(params: FrozenDict, key: chex.PRNGKey) -> Any:

        seeds = np_rng.integers(np.iinfo(np.int64).max, size=env.num_envs).tolist()
        obs, info = env.reset(seed=seeds)
        eval_metrics = jax.tree_map(lambda *x: jnp.asarray(x), *info["metrics"])

        hstate = scanned_rnn.initialize_carry(
            (env.num_envs, config.system.num_agents), config.network.hidden_state_dim
        )

        dones = jnp.full((env.num_envs, config.system.num_agents), False)

        while not dones.all():

            key, policy_key = jax.random.split(key)

            obs = jax.device_put(jnp.stack(obs, axis=1))
            action_mask = jax.device_put(np.stack(info["actions_mask"]))

            obs, action_mask, dones = jax.tree_map(
                lambda x: x[jnp.newaxis, :], (obs, action_mask, dones)
            )

            actions, hstate = get_action(
                params, (Observation(obs, action_mask), dones), hstate, policy_key
            )
            cpu_action = jax.device_get(actions)

            obs, reward, terminated, truncated, info = env.step(cpu_action[0].swapaxes(0, 1))

            next_metrics = jax.tree_map(lambda *x: jnp.asarray(x), *info["metrics"])

            next_dones = np.logical_or(terminated, truncated)

            update_flags = np.all(np.logical_and(next_dones, np.invert(dones[0])), axis=1)

            update_metrics = lambda new_metric, old_metric, update_flags=update_flags: np.where(
                (update_flags), new_metric, old_metric
            )

            eval_metrics = jax.tree_map(update_metrics, next_metrics, eval_metrics)

            dones = np.logical_or(dones, next_dones)
        eval_metrics.pop("is_terminal_step")

        return eval_metrics

    return eval_episodes


def make_sebulba_eval_fns(
    eval_env_fn: Callable,
    network_apply_fn: Union[ActorApply, RecActorApply],
    config: DictConfig,
    np_rng: np.random.Generator,
    add_global_state: bool = False,
    use_recurrent_net: bool = False,
    scanned_rnn: Optional[nn.Module] = None,
) -> Tuple[SebulbaEvalFn, SebulbaEvalFn]:
    """Initialize evaluator functions for reinforcement learning.

    Args:
        eval_env_fn (Environment): The function to Create the eval envs.
        network_apply_fn (Union[ActorApply,RecActorApply]): Creates a policy to sample.
        config (DictConfig): The configuration settings for the evaluation.
        use_recurrent_net (bool, optional): Whether to use a rnn. Defaults to False.
        scanned_rnn (Optional[nn.Module], optional): The rnn module.
            Required if `use_recurrent_net` is True. Defaults to None.

    Returns:
        Tuple[SebulbaEvalFn, SebulbaEvalFn]: A tuple of two evaluation functions:
        one for use during training and one for absolute metrics.

    Raises:
        AssertionError: If `use_recurrent_net` is True but `scanned_rnn` is not provided.
    """
    eval_env, absolute_eval_env = eval_env_fn(
        config, config.arch.num_eval_episodes, add_global_state=add_global_state
    ), eval_env_fn(config, config.arch.num_eval_episodes * 10, add_global_state=add_global_state)

    # Check if win rate is required for evaluation.
    log_win_rate = config.env.log_win_rate
    # Vmap it over number of agents and create evaluator_fn.
    if use_recurrent_net:
        assert scanned_rnn is not None
        evaluator = get_sebulba_rnn_evaluator_fn(
            eval_env,
            network_apply_fn,  # type: ignore
            config,
            np_rng,
            scanned_rnn,
            log_win_rate,
        )
        absolute_metric_evaluator = get_sebulba_rnn_evaluator_fn(
            absolute_eval_env,
            network_apply_fn,  # type: ignore
            config,
            np_rng,
            scanned_rnn,
            log_win_rate,
        )
    else:
        evaluator = get_sebulba_ff_evaluator_fn(
            eval_env, network_apply_fn, config, np_rng, log_win_rate  # type: ignore
        )
        absolute_metric_evaluator = get_sebulba_ff_evaluator_fn(
            absolute_eval_env, network_apply_fn, config, np_rng, log_win_rate  # type: ignore
        )

    return evaluator, absolute_metric_evaluator
=======
    return eval_act_fn
>>>>>>> 6a1fad46
<|MERGE_RESOLUTION|>--- conflicted
+++ resolved
@@ -12,22 +12,16 @@
 # See the License for the specific language governing permissions and
 # limitations under the License.
 
-<<<<<<< HEAD
-from typing import Any, Callable, Dict, Optional, Tuple, Union
-=======
 import math
 import time
 import warnings
 from typing import Any, Callable, Dict, Protocol, Tuple, Union
->>>>>>> 6a1fad46
-
+
+import gymnasium
 import jax
 import jax.numpy as jnp
-<<<<<<< HEAD
 import numpy as np
-=======
 from chex import Array, PRNGKey
->>>>>>> 6a1fad46
 from flax.core.frozen_dict import FrozenDict
 from jumanji.types import TimeStep
 from omegaconf import DictConfig
@@ -36,23 +30,13 @@
 from mava.types import (
     Action,
     ActorApply,
-<<<<<<< HEAD
-    EvalFn,
-    EvalState,
-    ExperimentOutput,
-    Observation,
-    RecActorApply,
-    RNNEvalState,
-    RNNObservation,
-    SebulbaEvalFn,
-=======
     MarlEnv,
     Metrics,
     Observation,
     ObservationGlobalState,
     RecActorApply,
+    SebulbaEvalFn,
     State,
->>>>>>> 6a1fad46
 )
 
 # Optional extras that are passed out of the actor and then into the actor in the next step
@@ -62,17 +46,6 @@
 # The function signature for the mava evaluation function (returned by `get_eval_fn`).
 EvalFn: TypeAlias = Callable[[FrozenDict, PRNGKey, ActorState], Metrics]
 
-<<<<<<< HEAD
-def get_anakin_ff_evaluator_fn(
-    env: Environment,
-    apply_fn: ActorApply,
-    config: DictConfig,
-    log_win_rate: bool = False,
-    eval_multiplier: int = 1,
-) -> EvalFn:
-    """Get the evaluator function for feedforward networks.
-=======
->>>>>>> 6a1fad46
 
 class EvalActFn(Protocol):
     """The API for the acting function that is passed to the `EvalFn`.
@@ -106,18 +79,8 @@
         return config.arch.num_envs  # type: ignore
 
 
-<<<<<<< HEAD
-def get_anakin_rnn_evaluator_fn(
-    env: Environment,
-    apply_fn: RecActorApply,
-    config: DictConfig,
-    scanned_rnn: nn.Module,
-    log_win_rate: bool = False,
-    eval_multiplier: int = 1,
-=======
 def get_eval_fn(
     env: MarlEnv, act_fn: EvalActFn, config: DictConfig, absolute_metric: bool
->>>>>>> 6a1fad46
 ) -> EvalFn:
     """Creates a function that can be used to evaluate agents on a given environment.
 
@@ -166,59 +129,6 @@
             action, actor_state = act_fn(params, ts, act_key, actor_state)
             env_state, ts = jax.vmap(env.step)(env_state, action)
 
-<<<<<<< HEAD
-def make_anakin_eval_fns(
-    eval_env: Environment,
-    network_apply_fn: Union[ActorApply, RecActorApply],
-    config: DictConfig,
-    use_recurrent_net: bool = False,
-    scanned_rnn: Optional[nn.Module] = None,
-) -> Tuple[EvalFn, EvalFn]:
-    """Initialize evaluator functions for reinforcement learning.
-
-    Args:
-        eval_env (Environment): The environment used for evaluation.
-        network_apply_fn (Union[ActorApply,RecActorApply]): Creates a policy to sample.
-        config (DictConfig): The configuration settings for the evaluation.
-        use_recurrent_net (bool, optional): Whether to use a rnn. Defaults to False.
-        scanned_rnn (Optional[nn.Module], optional): The rnn module.
-            Required if `use_recurrent_net` is True. Defaults to None.
-
-    Returns:
-        Tuple[EvalFn, EvalFn]: A tuple of two evaluation functions:
-        one for use during training and one for absolute metrics.
-
-    Raises:
-        AssertionError: If `use_recurrent_net` is True but `scanned_rnn` is not provided.
-    """
-    # Check if win rate is required for evaluation.
-    log_win_rate = config.env.log_win_rate
-    # Vmap it over number of agents and create evaluator_fn.
-    if use_recurrent_net:
-        assert scanned_rnn is not None
-        evaluator = get_anakin_rnn_evaluator_fn(
-            eval_env,
-            network_apply_fn,  # type: ignore
-            config,
-            scanned_rnn,
-            log_win_rate,
-        )
-        absolute_metric_evaluator = get_anakin_rnn_evaluator_fn(
-            eval_env,
-            network_apply_fn,  # type: ignore
-            config,
-            scanned_rnn,
-            log_win_rate,
-            10,
-        )
-    else:
-        evaluator = get_anakin_ff_evaluator_fn(
-            eval_env, network_apply_fn, config, log_win_rate  # type: ignore
-        )
-        absolute_metric_evaluator = get_anakin_ff_evaluator_fn(
-            eval_env, network_apply_fn, config, log_win_rate, 10  # type: ignore
-        )
-=======
             return (env_state, ts, key, actor_state), ts
 
         def _episode(key: PRNGKey, _: Any) -> Tuple[PRNGKey, Metrics]:
@@ -293,18 +203,17 @@
         last_done = timestep.last()[:, jnp.newaxis].repeat(n_agents, axis=-1)
         ac_in = (timestep.observation, last_done)
         ac_in = jax.tree_map(lambda x: x[jnp.newaxis], ac_in)  # add batch dim to obs
->>>>>>> 6a1fad46
 
         hidden_state, pi = actor_apply_fn(params, hidden_state, ac_in)
         action = pi.mode() if config.arch.evaluation_greedy else pi.sample(seed=key)
         return action.squeeze(0), {_hidden_state: hidden_state}
 
-<<<<<<< HEAD
-    return evaluator, absolute_metric_evaluator
-
-
+    return eval_act_fn
+
+
+# todo : Update
 def get_sebulba_ff_evaluator_fn(
-    env: Environment,
+    env: gymnasium.Env,
     apply_fn: ActorApply,
     config: DictConfig,
     np_rng: np.random.Generator,
@@ -322,8 +231,8 @@
     def get_action(  # todo explicetly put these on the learner? they should already be there
         params: FrozenDict,
         observation: Observation,
-        key: chex.PRNGKey,
-    ) -> chex.Array:
+        key: PRNGKey,
+    ) -> Array:
         """Get action."""
 
         pi = apply_fn(params, observation)
@@ -335,15 +244,13 @@
 
         return action
 
-    def eval_episodes(params: FrozenDict, key: chex.PRNGKey) -> Any:
-
+    def eval_episodes(params: FrozenDict, key: PRNGKey) -> Any:
         seeds = np_rng.integers(np.iinfo(np.int64).max, size=env.num_envs).tolist()
         obs, info = env.reset(seed=seeds)
         dones = np.full(env.num_envs, False)
         eval_metrics = jax.tree_map(lambda *x: jnp.asarray(x), *info["metrics"])
 
         while not dones.all():
-
             key, policy_key = jax.random.split(key)
 
             obs = jax.device_put(jnp.stack(obs, axis=1))
@@ -359,90 +266,6 @@
             next_dones = next_metrics["is_terminal_step"]
 
             update_flags = np.logical_and(next_dones, np.invert(dones))
-
-            update_metrics = lambda new_metric, old_metric, update_flags=update_flags: np.where(
-                (update_flags), new_metric, old_metric
-            )
-
-            eval_metrics = jax.tree_map(update_metrics, next_metrics, eval_metrics)
-
-            dones = np.logical_or(dones, next_dones)
-        eval_metrics.pop("is_terminal_step")
-
-        return eval_metrics
-
-    return eval_episodes
-
-
-def get_sebulba_rnn_evaluator_fn(
-    env: Environment,
-    apply_fn: RecActorApply,
-    config: DictConfig,
-    np_rng: np.random.Generator,
-    scanned_rnn: nn.Module,
-    log_win_rate: bool = False,
-) -> SebulbaEvalFn:
-    """Get the evaluator function for feedforward networks.
-
-    Args:
-        env (Environment): An evironment instance for evaluation.
-        apply_fn (callable): Network forward pass method.
-        config (dict): Experiment configuration.
-    """
-
-    @jax.jit
-    def get_action(  # todo explicetly put these on the learner? they should already be there
-        params: FrozenDict,
-        observation: RNNObservation,
-        hstate: chex.Array,
-        key: chex.PRNGKey,
-    ) -> Tuple[chex.Array, chex.Array]:
-        """Get action."""
-
-        hstate, pi = apply_fn(params, hstate, observation)
-
-        if config.arch.evaluation_greedy:
-            action = pi.mode()
-        else:
-            action = pi.sample(seed=key)
-
-        return action, hstate
-
-    def eval_episodes(params: FrozenDict, key: chex.PRNGKey) -> Any:
-
-        seeds = np_rng.integers(np.iinfo(np.int64).max, size=env.num_envs).tolist()
-        obs, info = env.reset(seed=seeds)
-        eval_metrics = jax.tree_map(lambda *x: jnp.asarray(x), *info["metrics"])
-
-        hstate = scanned_rnn.initialize_carry(
-            (env.num_envs, config.system.num_agents), config.network.hidden_state_dim
-        )
-
-        dones = jnp.full((env.num_envs, config.system.num_agents), False)
-
-        while not dones.all():
-
-            key, policy_key = jax.random.split(key)
-
-            obs = jax.device_put(jnp.stack(obs, axis=1))
-            action_mask = jax.device_put(np.stack(info["actions_mask"]))
-
-            obs, action_mask, dones = jax.tree_map(
-                lambda x: x[jnp.newaxis, :], (obs, action_mask, dones)
-            )
-
-            actions, hstate = get_action(
-                params, (Observation(obs, action_mask), dones), hstate, policy_key
-            )
-            cpu_action = jax.device_get(actions)
-
-            obs, reward, terminated, truncated, info = env.step(cpu_action[0].swapaxes(0, 1))
-
-            next_metrics = jax.tree_map(lambda *x: jnp.asarray(x), *info["metrics"])
-
-            next_dones = np.logical_or(terminated, truncated)
-
-            update_flags = np.all(np.logical_and(next_dones, np.invert(dones[0])), axis=1)
 
             update_metrics = lambda new_metric, old_metric, update_flags=update_flags: np.where(
                 (update_flags), new_metric, old_metric
@@ -464,8 +287,6 @@
     config: DictConfig,
     np_rng: np.random.Generator,
     add_global_state: bool = False,
-    use_recurrent_net: bool = False,
-    scanned_rnn: Optional[nn.Module] = None,
 ) -> Tuple[SebulbaEvalFn, SebulbaEvalFn]:
     """Initialize evaluator functions for reinforcement learning.
 
@@ -484,40 +305,27 @@
     Raises:
         AssertionError: If `use_recurrent_net` is True but `scanned_rnn` is not provided.
     """
-    eval_env, absolute_eval_env = eval_env_fn(
-        config, config.arch.num_eval_episodes, add_global_state=add_global_state
-    ), eval_env_fn(config, config.arch.num_eval_episodes * 10, add_global_state=add_global_state)
+    eval_env, absolute_eval_env = (
+        eval_env_fn(config, config.arch.num_eval_episodes, add_global_state=add_global_state),
+        eval_env_fn(config, config.arch.num_eval_episodes * 10, add_global_state=add_global_state),
+    )
 
     # Check if win rate is required for evaluation.
     log_win_rate = config.env.log_win_rate
-    # Vmap it over number of agents and create evaluator_fn.
-    if use_recurrent_net:
-        assert scanned_rnn is not None
-        evaluator = get_sebulba_rnn_evaluator_fn(
-            eval_env,
-            network_apply_fn,  # type: ignore
-            config,
-            np_rng,
-            scanned_rnn,
-            log_win_rate,
-        )
-        absolute_metric_evaluator = get_sebulba_rnn_evaluator_fn(
-            absolute_eval_env,
-            network_apply_fn,  # type: ignore
-            config,
-            np_rng,
-            scanned_rnn,
-            log_win_rate,
-        )
-    else:
-        evaluator = get_sebulba_ff_evaluator_fn(
-            eval_env, network_apply_fn, config, np_rng, log_win_rate  # type: ignore
-        )
-        absolute_metric_evaluator = get_sebulba_ff_evaluator_fn(
-            absolute_eval_env, network_apply_fn, config, np_rng, log_win_rate  # type: ignore
-        )
-
-    return evaluator, absolute_metric_evaluator
-=======
-    return eval_act_fn
->>>>>>> 6a1fad46
+
+    evaluator = get_sebulba_ff_evaluator_fn(
+        eval_env,
+        network_apply_fn,  # type: ignore
+        config,
+        np_rng,
+        log_win_rate,  # type: ignore
+    )
+    absolute_metric_evaluator = get_sebulba_ff_evaluator_fn(
+        absolute_eval_env,
+        network_apply_fn,  # type: ignore
+        config,
+        np_rng,
+        log_win_rate,  # type: ignore
+    )
+
+    return evaluator, absolute_metric_evaluator