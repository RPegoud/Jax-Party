--- conflicted
+++ resolved
@@ -107,19 +107,6 @@
 
             # Create variables.
             tf2_utils.create_variables(self._policy_networks[agent_key], [emb_spec])
-<<<<<<< HEAD
-            # TODO Remove [0] - this is a temp fix to get this running
-            tf2_utils.create_variables(
-                self._critic_networks[agent_key], [crit_obs_spec[0], crit_act_spec[0]]
-            )
-
-            # create target network variables
-            tf2_utils.create_variables(target_policy_network, [emb_spec])
-            tf2_utils.create_variables(target_observation_network, [obs_spec])
-            # TODO Remove [0] - this is a temp fix to get this running
-            tf2_utils.create_variables(
-                target_critic_network, [crit_obs_spec[0], crit_act_spec[0]]
-=======
 
             # create target network variables
             tf2_utils.create_variables(
@@ -161,7 +148,6 @@
             # create target network variables
             tf2_utils.create_variables(
                 self._target_critic_networks[agent_key], [obs_spec, act_spec]
->>>>>>> d5800048
             )
 
         critic_networks["critics"][agent_key] = self._critic_networks
