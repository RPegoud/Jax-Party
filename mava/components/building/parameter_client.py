--- conflicted
+++ resolved
@@ -117,9 +117,8 @@
         params["norm_params"] = builder.store.norm_params
         get_keys.append("norm_params")
 
-<<<<<<< HEAD
         # Create best performance network params in case of evaluator
-        if builder.store.is_evaluator:
+        if builder.store.is_evaluator and builder.store.checkpoint_best_perf:
             builder.store.best_checkpoint: Dict[str, Any] = {}  # type:ignore
             for metric in builder.store.checkpointing_metric:
                 builder.store.best_checkpoint[metric] = {}
@@ -141,18 +140,8 @@
                     builder.store.best_checkpoint[metric][
                         f"critic_opt_state-{agent_net_key}"
                     ] = copy.deepcopy(builder.store.critic_opt_states[agent_net_key])
-            if builder.store.checkpoint_best_perf:
-                params["best_checkpoint"] = builder.store.best_checkpoint
-                set_keys.append("best_checkpoint")
-=======
-        if (
-            builder.store.is_evaluator
-            and builder.has(BestCheckpointer)
-            and builder.store.global_config.checkpoint_best_perf
-        ):
             params["best_checkpoint"] = builder.store.best_checkpoint
             set_keys.append("best_checkpoint")
->>>>>>> c20232de
 
         count_names, params = self._set_up_count_parameters(params=params)
 
