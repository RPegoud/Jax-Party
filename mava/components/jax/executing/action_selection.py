# python3
# Copyright 2021 InstaDeep Ltd. All rights reserved.
#
# Licensed under the Apache License, Version 2.0 (the "License");
# you may not use this file except in compliance with the License.
# You may obtain a copy of the License at
#
#     http://www.apache.org/licenses/LICENSE-2.0
#
# Unless required by applicable law or agreed to in writing, software
# distributed under the License is distributed on an "AS IS" BASIS,
# WITHOUT WARRANTIES OR CONDITIONS OF ANY KIND, either express or implied.
# See the License for the specific language governing permissions and
# limitations under the License.

"""Execution components for system builders"""

import abc
from dataclasses import dataclass
from typing import Any

import jax
from acme.jax import utils

from mava.components.jax import Component
from mava.core_jax import SystemExecutor


@dataclass
class ExecutorSelectActionProcessConfig:
    pass


class ExecutorSelectAction(Component):
    @abc.abstractmethod
<<<<<<< HEAD
    def __init__(
        self,
        config: ExecutorSelectActionProcessConfig = ExecutorSelectActionProcessConfig(),
    ):
=======
    def __init__(self, config: Any) -> None:
>>>>>>> 8a2cd0cc
        """_summary_

        Args:
            config : _description_.
        """
        self.config = config

<<<<<<< HEAD
    # Select actions
    @abc.abstractmethod
    def on_execution_select_actions(self, executor: SystemExecutor) -> None:
        """Summary"""
        pass

    # Select action
    @abc.abstractmethod
    def on_execution_select_action_compute(self, executor: SystemExecutor) -> None:
        """Summary"""
        pass

    @staticmethod
    def name() -> str:
        """_summary_"""
        return "action_selector"
=======
    @staticmethod
    def name() -> str:
        """_summary_

        Returns:
            _description_
        """
        return "executor_select_action"
>>>>>>> 8a2cd0cc


class FeedforwardExecutorSelectAction(ExecutorSelectAction):
    def __init__(
        self,
        config: ExecutorSelectActionProcessConfig = ExecutorSelectActionProcessConfig(),
    ):
        """_summary_

        Args:
            config : _description_.
        """
        self.config = config

    # Select actions
    def on_execution_select_actions(self, executor: SystemExecutor) -> None:
        """Summary"""
        executor.store.actions_info = {}
        executor.store.policies_info = {}
        for agent, observation in executor.store.observations.items():
            action_info, policy_info = executor.select_action(agent, observation)
            executor.store.actions_info[agent] = action_info
            executor.store.policies_info[agent] = policy_info

    # Select action
    def on_execution_select_action_compute(self, executor: SystemExecutor) -> None:
        """Summary"""

        agent = executor.store.agent
        network = executor.store.networks["networks"][
            executor.store.agent_net_keys[agent]
        ]

        observation = utils.add_batch_dim(executor.store.observation.observation)
        rng_key, executor.store.key = jax.random.split(executor.store.key)

        # TODO (dries): We are currently using jit in the networks per agent.
        # We can also try jit over all the agents in a for loop. This would
        # allow the jit function to save us even more time.
        executor.store.action_info, executor.store.policy_info = network.get_action(
            observation,
            rng_key,
            utils.add_batch_dim(executor.store.observation.legal_actions),
        )<|MERGE_RESOLUTION|>--- conflicted
+++ resolved
@@ -17,7 +17,6 @@
 
 import abc
 from dataclasses import dataclass
-from typing import Any
 
 import jax
 from acme.jax import utils
@@ -33,14 +32,10 @@
 
 class ExecutorSelectAction(Component):
     @abc.abstractmethod
-<<<<<<< HEAD
     def __init__(
         self,
         config: ExecutorSelectActionProcessConfig = ExecutorSelectActionProcessConfig(),
     ):
-=======
-    def __init__(self, config: Any) -> None:
->>>>>>> 8a2cd0cc
         """_summary_
 
         Args:
@@ -48,7 +43,6 @@
         """
         self.config = config
 
-<<<<<<< HEAD
     # Select actions
     @abc.abstractmethod
     def on_execution_select_actions(self, executor: SystemExecutor) -> None:
@@ -63,18 +57,12 @@
 
     @staticmethod
     def name() -> str:
-        """_summary_"""
-        return "action_selector"
-=======
-    @staticmethod
-    def name() -> str:
         """_summary_
 
         Returns:
             _description_
         """
         return "executor_select_action"
->>>>>>> 8a2cd0cc
 
 
 class FeedforwardExecutorSelectAction(ExecutorSelectAction):
