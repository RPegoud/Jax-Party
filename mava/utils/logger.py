# Copyright 2022 InstaDeep Ltd. All rights reserved.
#
# Licensed under the Apache License, Version 2.0 (the "License");
# you may not use this file except in compliance with the License.
# You may obtain a copy of the License at
#
#     http://www.apache.org/licenses/LICENSE-2.0
#
# Unless required by applicable law or agreed to in writing, software
# distributed under the License is distributed on an "AS IS" BASIS,
# WITHOUT WARRANTIES OR CONDITIONS OF ANY KIND, either express or implied.
# See the License for the specific language governing permissions and
# limitations under the License.

import abc
import json
import logging
import os
import time
import zipfile
from datetime import datetime
from enum import Enum
from typing import Dict, List, Optional, Union

import jax
import neptune
import numpy as np
from colorama import Fore, Style
from jax.typing import ArrayLike
from neptune.utils import stringify_unsupported
from omegaconf import DictConfig
from pandas.io.json._normalize import _simple_json_normalize as flatten_dict
from tensorboard_logger import configure, log_value


class LogEvent(Enum):
    ACT = "actor"
    TRAIN = "trainer"
    EVAL = "evaluator"
    ABSOLUTE = "absolute"
    MISC = "misc"


class MavaLogger:
    """The main logger for Mava systems.

    Thin wrapper around the MultiLogger that is able to describe arrays of metrics
    and calculate environment specific metrics if required (e.g winrate).
    """

    def __init__(self, config: DictConfig) -> None:
        self.logger: BaseLogger = _make_multi_logger(config)
        self.cfg = config

    def log(self, metrics: Dict, t: int, t_eval: int, event: LogEvent) -> None:
        """Log a dictionary metrics at a given timestep.

        Args:
            metrics (Dict): dictionary of metrics to log.
            t (int): the current timestep.
            t_eval (int): the number of previous evaluations.
            event (LogEvent): the event that the metrics are associated with.
        """
        # Ideally we want to avoid special metrics like this as much as possible.
        # Might be better to calculate this outside as we want to keep the number of these
        # if statements to a minimum.
        if "won_episode" in metrics:
            metrics = self.calc_winrate(metrics, event)

        if event == LogEvent.TRAIN:
            # We only want to log mean losses, max/min/std don't matter.
            metrics = jax.tree_map(np.mean, metrics)
        else:
            # {metric1_name: [metrics], metric2_name: ...} ->
            # {metric1_name: {mean: metric, max: metric, ...}, metric2_name: ...}
            metrics = jax.tree_map(describe, metrics)

        self.logger.log_dict(metrics, t, t_eval, event)

    def calc_winrate(self, episode_metrics: Dict, event: LogEvent) -> Dict:
        """Log the win rate of the environment's episodes."""
        # Get the number of episodes used to evaluate.
        if event == LogEvent.ABSOLUTE:
            # To measure the absolute metric, we evaluate the best policy
            # found across training over 10 times the evaluation episodes.
            # For more details on the absolute metric please see:
            # https://arxiv.org/abs/2209.10485.
            n_episodes = self.cfg.arch.num_eval_episodes * 10
        else:
            n_episodes = self.cfg.arch.num_eval_episodes

        # Calculate the win rate.
        n_won_episodes: int = np.sum(episode_metrics["won_episode"])
        win_rate = (n_won_episodes / n_episodes) * 100

        episode_metrics["win_rate"] = win_rate
        episode_metrics.pop("won_episode")

        return episode_metrics

    def stop(self) -> None:
        """Stop the logger."""
        self.logger.stop()


class BaseLogger(abc.ABC):
    @abc.abstractmethod
    def __init__(self, cfg: DictConfig, unique_token: str) -> None:
        ...

    @abc.abstractmethod
    def log_stat(self, key: str, value: float, step: int, eval_step: int, event: LogEvent) -> None:
        """Log a single metric."""
        raise NotImplementedError

    def log_dict(self, data: Dict, step: int, eval_step: int, event: LogEvent) -> None:
        """Log a dictionary of metrics."""
        # in case the dict is nested, flatten it.
        data = flatten_dict(data, sep="/")

        for key, value in data.items():
            self.log_stat(key, value, step, eval_step, event)

    def stop(self) -> None:
        """Stop the logger."""
        return None


class MultiLogger(BaseLogger):
    """Logger that can log to multiple loggers at oncce."""

    def __init__(self, loggers: List[BaseLogger]) -> None:
        self.loggers = loggers

    def log_stat(self, key: str, value: float, step: int, eval_step: int, event: LogEvent) -> None:
        for logger in self.loggers:
            logger.log_stat(key, value, step, eval_step, event)

    def log_dict(self, data: Dict, step: int, eval_step: int, event: LogEvent) -> None:
        for logger in self.loggers:
            logger.log_dict(data, step, eval_step, event)

    def stop(self) -> None:
        for logger in self.loggers:
            logger.stop()


class NeptuneLogger(BaseLogger):
    """Logger for neptune.ai."""

    def __init__(self, cfg: DictConfig, unique_token: str) -> None:
        tags = list(cfg.logger.kwargs.neptune_tag)
        project = cfg.logger.kwargs.neptune_project

        self.logger = neptune.init_run(project=project, tags=tags)

        self.logger["config"] = stringify_unsupported(cfg)
        self.detailed_logging = cfg.logger.kwargs.detailed_neptune_logging

        # Store json path for uploading json data to Neptune.
        json_exp_path = get_logger_path(cfg, "json")
        self.json_file_path = os.path.join(
            cfg.logger.base_exp_path, f"{json_exp_path}/{unique_token}/metrics.json"
        )
        self.unique_token = unique_token
        self.upload_json_data = cfg.logger.kwargs.upload_json_data

    def log_stat(self, key: str, value: float, step: int, eval_step: int, event: LogEvent) -> None:
        # Main metric if it's the mean of a list of metrics (ends with '/mean')
        # or it's a single metric doesn't contain a '/'.
        is_main_metric = "/" not in key or key.endswith("/mean")
        # If we're not detailed logging (logging everything) then make sure it's a main metric.
        if not self.detailed_logging and not is_main_metric:
            return

        t = step if event != LogEvent.EVAL else eval_step
        self.logger[f"{event.value}/{key}"].log(value, step=t)

    def stop(self) -> None:
        if self.upload_json_data:
            self._zip_and_upload_json()
        self.logger.stop()

    def _zip_and_upload_json(self) -> None:
        # Create the zip file path by replacing '.json' with '.zip'
        zip_file_path = self.json_file_path.rsplit(".json", 1)[0] + ".zip"

        # Create a zip file containing the specified JSON file
        with zipfile.ZipFile(zip_file_path, "w", zipfile.ZIP_DEFLATED) as zipf:
            zipf.write(self.json_file_path)

        self.logger[f"metrics/metrics_{self.unique_token}"].upload(zip_file_path)


class TensorboardLogger(BaseLogger):
    """Logger for tensorboard"""

    def __init__(self, cfg: DictConfig, unique_token: str) -> None:
        tb_exp_path = get_logger_path(cfg, "tensorboard")
        tb_logs_path = os.path.join(cfg.logger.base_exp_path, f"{tb_exp_path}/{unique_token}")

        configure(tb_logs_path)
        self.log = log_value

    def log_stat(self, key: str, value: float, step: int, eval_step: int, event: LogEvent) -> None:
        t = step if event != LogEvent.EVAL else eval_step
        self.log(f"{event.value}/{key}", value, t)


class JsonLogger(BaseLogger):
    """Json logger for marl-eval."""

    # These are the only metrics that marl-eval needs to plot.
    _METRICS_TO_LOG = ["episode_return/mean", "win_rate", "steps_per_second"]

    def __init__(self, cfg: DictConfig, unique_token: str) -> None:
        json_exp_path = get_logger_path(cfg, "json")
        json_logs_path = os.path.join(cfg.logger.base_exp_path, f"{json_exp_path}/{unique_token}")

        # if a custom path is specified, use that instead
        if cfg.logger.kwargs.json_path is not None:
            json_logs_path = os.path.join(
                cfg.logger.base_exp_path, "json", cfg.logger.kwargs.json_path
            )

        self.logger = JsonWriter(
            path=json_logs_path,
            algorithm_name=cfg.logger.system_name,
            task_name=cfg.env.scenario.task_name,
            environment_name=cfg.env.env_name,
            seed=cfg.system.seed,
        )

    def log_stat(self, key: str, value: float, step: int, eval_step: int, event: LogEvent) -> None:
        # Only write key if it's in the list of metrics to log.

        if key not in self._METRICS_TO_LOG:
            return

        # The key is in the format <metric_name>/<aggregation_fn> so we need to change it to:
        # <agg fn>_<metric_name>
        if "/" in key:
            key = "_".join(reversed(key.split("/")))

        # JsonWriter can't serialize jax arrays
        value = value.item() if isinstance(value, jax.Array) else value
        self.logger.write(step, f"{event.value}/{key}", value, eval_step)


class ConsoleLogger(BaseLogger):
    """Logger for writing to stdout."""

    _EVENT_COLOURS = {
        LogEvent.TRAIN: Fore.MAGENTA,
        LogEvent.EVAL: Fore.GREEN,
        LogEvent.ABSOLUTE: Fore.BLUE,
        LogEvent.ACT: Fore.CYAN,
        LogEvent.MISC: Fore.YELLOW,
    }

    def __init__(self, cfg: DictConfig, unique_token: str) -> None:
        self.logger = logging.getLogger()

        self.logger.handlers = []

        ch = logging.StreamHandler()
        formatter = logging.Formatter(f"{Fore.CYAN}{Style.BRIGHT}%(message)s", "%H:%M:%S")
        ch.setFormatter(formatter)
        self.logger.addHandler(ch)

        # Set to info to suppress debug outputs.
        self.logger.setLevel("INFO")

    def log_stat(self, key: str, value: float, step: int, eval_step: int, event: LogEvent) -> None:
        colour = self._EVENT_COLOURS[event]

        # Replace underscores with spaces and capitalise keys.
        key = key.replace("_", " ").capitalize()
        self.logger.info(
            f"{colour}{Style.BRIGHT}{event.value.upper()} - {key}: {value:.3f}{Style.RESET_ALL}"
        )

    def log_dict(self, data: Dict, step: int, eval_step: int, event: LogEvent) -> None:
        # in case the dict is nested, flatten it.
        data = flatten_dict(data, sep=" ")

        colour = self._EVENT_COLOURS[event]
        # Replace underscores with spaces and capitalise keys.
        keys = [k.replace("_", " ").capitalize() for k in data.keys()]
        # Round values to 3 decimal places if they are floats.
        values = [v if isinstance(v, int) else f"{v:.3f}" for v in data.values()]
        log_str = " | ".join([f"{k}: {v}" for k, v in zip(keys, values)])

        self.logger.info(
            f"{colour}{Style.BRIGHT}{event.value.upper()} - {log_str}{Style.RESET_ALL}"
        )


def _make_multi_logger(cfg: DictConfig) -> BaseLogger:
    """Creates a MultiLogger given a config"""

    loggers: List[BaseLogger] = []
    unique_token = datetime.now().strftime("%Y%m%d%H%M%S")

    if (
        cfg.logger.use_neptune
        and cfg.logger.use_json
        and cfg.logger.kwargs.upload_json_data
        and cfg.logger.kwargs.json_path
    ):
        raise ValueError(
            "Cannot upload json data to Neptune when `json_path` is set in the base logger config. "
            "This is because each subsequent run will create a larger json file which will use "
            "unnecessary storage."
        )

    if cfg.logger.use_neptune:
        loggers.append(NeptuneLogger(cfg, unique_token))
    if cfg.logger.use_tb:
        loggers.append(TensorboardLogger(cfg, unique_token))
    if cfg.logger.use_json:
        loggers.append(JsonLogger(cfg, unique_token))
    if cfg.logger.use_console:
        loggers.append(ConsoleLogger(cfg, unique_token))

    return MultiLogger(loggers)


def get_logger_path(config: DictConfig, logger_type: str) -> str:
    """Helper function to create the experiment path."""
    return f"{logger_type}/{config.logger.system_name}"


def describe(x: ArrayLike) -> Union[Dict[str, ArrayLike], ArrayLike]:
    """Generate summary statistics for an array of metrics (mean, std, min, max)."""

    if not isinstance(x, jax.Array) or x.size <= 1:
        return x

    # np instead of jnp because we don't jit here
    return {"mean": np.mean(x), "std": np.std(x), "min": np.min(x), "max": np.max(x)}


# todo: move this to marl-eval
class JsonWriter:
    """
    Writer to create json files for reporting experiment results according to marl-eval

    Follows conventions from https://github.com/instadeepai/marl-eval/tree/main#usage-
    This writer was adapted from the implementation found in BenchMARL. For the original
    implementation please see https://tinyurl.com/2t6fy548

    Args:
        path (str): where to write the file
        algorithm_name (str): algorithm name
        task_name (str): task name
        environment_name (str): environment name
        seed (int): random seed of the experiment
    """

    def __init__(
        self,
        path: str,
        algorithm_name: str,
        task_name: str,
        environment_name: str,
        seed: int,
    ):
        self.file_path = f"{path}/metrics.json"
        self.run_data: Dict = {"absolute_metrics": {}}

        # If the file already exists, load it
        if os.path.isfile(self.file_path):
            with open(self.file_path, "r") as f:
                data = json.load(f)

        else:
            # Create the logging directory if it doesn't exist
            os.makedirs(path, exist_ok=True)
            data = {}

        # Merge the existing data with the new data
        self.data = data
        if environment_name not in self.data:
            self.data[environment_name] = {}
        if task_name not in self.data[environment_name]:
            self.data[environment_name][task_name] = {}
        if algorithm_name not in self.data[environment_name][task_name]:
            self.data[environment_name][task_name][algorithm_name] = {}
        self.data[environment_name][task_name][algorithm_name][f"seed_{seed}"] = self.run_data

        with open(self.file_path, "w") as f:
            json.dump(self.data, f, indent=4)

    def write(
        self,
        timestep: int,
        key: str,
        value: float,
        evaluation_step: Optional[int] = None,
    ) -> None:
        """
        Writes a step to the json reporting file

        Args:
            timestep (int): the current environment timestep
            key (str): the metric that should be logged
            value (str): the value of the metric that should be logged
            evaluation_step (int): the evaluation step
        """

        current_time = time.time()

        # This will ensure the first logged time is 0, which avoids taking compilation into account
        # when plotting downstream.
        if evaluation_step == 0:
            self.start_time = current_time

        logging_prefix, *metric_key = key.split("/")
        metric_key = "/".join(metric_key)

        metrics = {metric_key: [value]}

        if logging_prefix == "absolute":
            self.run_data["absolute_metrics"].update(metrics)

        elif logging_prefix == "evaluator":
            step_metrics = {
                "step_count": timestep,
                "elapsed_time": current_time - self.start_time,
            } | metrics
            step_str = f"step_{evaluation_step}"
            if step_str in self.run_data:
                self.run_data[step_str].update(step_metrics)
            else:
                self.run_data[step_str] = step_metrics

<<<<<<< HEAD
        # Store the absolute metrics
        if logging_prefix == "absolute":
            self.run_data["absolute_metrics"].update(metrics)

        with open(self.file_path, "w") as f:
=======
        with open(f"{self.path}/{self.file_name}", "w") as f:
>>>>>>> 64d49c66
            json.dump(self.data, f, indent=4)<|MERGE_RESOLUTION|>--- conflicted
+++ resolved
@@ -435,13 +435,5 @@
             else:
                 self.run_data[step_str] = step_metrics
 
-<<<<<<< HEAD
-        # Store the absolute metrics
-        if logging_prefix == "absolute":
-            self.run_data["absolute_metrics"].update(metrics)
-
         with open(self.file_path, "w") as f:
-=======
-        with open(f"{self.path}/{self.file_name}", "w") as f:
->>>>>>> 64d49c66
             json.dump(self.data, f, indent=4)