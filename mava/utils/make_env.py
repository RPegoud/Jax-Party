--- conflicted
+++ resolved
@@ -22,10 +22,7 @@
 import jumanji
 import matrax
 
-<<<<<<< HEAD
 # from gigastep import ScenarioBuilder
-=======
->>>>>>> 6730317b
 from jaxmarl.environments.smax import map_name_to_scenario
 from jumanji.environments.routing.cleaner.generator import (
     RandomGenerator as CleanerRandomGenerator,
@@ -40,12 +37,8 @@
     RandomGenerator as RwareRandomGenerator,
 )
 from omegaconf import DictConfig
-<<<<<<< HEAD
-
 from ipd_squared import *
-=======
-from jax_party import PartyGenerator
->>>>>>> 6730317b
+from jax_party import *
 from mava.types import MarlEnv
 from mava.wrappers import (
     AgentIDWrapper,
@@ -81,20 +74,15 @@
         "wrapper": VectorConnectorWrapper,
     },
     "Cleaner": {"generator": CleanerRandomGenerator, "wrapper": CleanerWrapper},
-<<<<<<< HEAD
-=======
     "jaxparty": {"generator": PartyGenerator, "wrapper": PartyMARLWrapper},
->>>>>>> 6730317b
     "ipdsquared": {"generator": IPDSquaredGenerator, "wrapper": IPDSquaredMARLWrapper},
 }
 
 # Registry mapping environment names directly to the corresponding wrapper classes.
 _matrax_registry = {"Matrax": MatraxWrapper}
 _jaxmarl_registry = {"Smax": SmaxWrapper, "MaBrax": MabraxWrapper, "MPE": MPEWrapper}
-<<<<<<< HEAD
 # _gigastep_registry = {"Gigastep": GigastepWrapper}
-=======
->>>>>>> 6730317b
+
 
 _gym_registry = {
     "RobotWarehouse": UoeWrapper,
@@ -225,8 +213,6 @@
     train_env, eval_env = add_extra_wrappers(train_env, eval_env, config)
     return train_env, eval_env
 
-
-<<<<<<< HEAD
 # def make_gigastep_env(
 #     config: DictConfig, add_global_state: bool = False
 # ) -> Tuple[MarlEnv, MarlEnv]:
@@ -255,9 +241,6 @@
 #     train_env, eval_env = add_extra_wrappers(train_env, eval_env, config)
 #     return train_env, eval_env
 
-
-=======
->>>>>>> 6730317b
 def make_gym_env(
     config: DictConfig,
     num_env: int,
@@ -322,10 +305,8 @@
         return make_jaxmarl_env(config, add_global_state)
     elif env_name in _matrax_registry:
         return make_matrax_env(config, add_global_state)
-<<<<<<< HEAD
     # elif env_name in _gigastep_registry:
     #     return make_gigastep_env(config, add_global_state)
-=======
->>>>>>> 6730317b
+
     else:
         raise ValueError(f"{env_name} is not a supported environment.")