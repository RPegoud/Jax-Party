--- conflicted
+++ resolved
@@ -54,13 +54,10 @@
     RwareWrapper,
     SmacWrapper,
     SmaxWrapper,
-<<<<<<< HEAD
     UoeWrapper,
     VectorConnectorWrapper,
     async_multiagent_worker,
-=======
     VectorConnectorWrapper,
->>>>>>> 6092dc65
 )
 
 # Registry mapping environment names to their generator and wrapper classes.
