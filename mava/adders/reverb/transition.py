--- conflicted
+++ resolved
@@ -22,11 +22,7 @@
 into a single transition, simplifying to a simple transition adder when N=1.
 """
 import copy
-<<<<<<< HEAD
-from typing import Dict, List, Optional, Tuple
-=======
-from typing import Optional
->>>>>>> cbdbf6a9
+from typing import Dict, List, Optional
 
 import numpy as np
 import reverb
