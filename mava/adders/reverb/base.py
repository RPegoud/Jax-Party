# python3
# Copyright 2021 InstaDeep Ltd. All rights reserved.
#
# Licensed under the Apache License, Version 2.0 (the "License");
# you may not use this file except in compliance with the License.
# You may obtain a copy of the License at
#
#     http://www.apache.org/licenses/LICENSE-2.0
#
# Unless required by applicable law or agreed to in writing, software
# distributed under the License is distributed on an "AS IS" BASIS,
# WITHOUT WARRANTIES OR CONDITIONS OF ANY KIND, either express or implied.
# See the License for the specific language governing permissions and
# limitations under the License.

"""Adders that use Reverb (github.com/deepmind/reverb) as a backend."""

import abc
import collections
from typing import (
    Callable,
    Deque,
    Dict,
    Iterable,
    Mapping,
    NamedTuple,
    Optional,
    Tuple,
    Union,
)

import dm_env
import numpy as np
import reverb
import tensorflow as tf
import tree
from acme import specs as acme_specs
from acme import types

from mava import specs as mava_specs
from mava.adders import base

DEFAULT_PRIORITY_TABLE = "priority_table"


class Step(NamedTuple):
    """Step class used internally for reverb adders."""

    observations: Dict[str, types.NestedArray]
    actions: Dict[str, types.NestedArray]
    rewards: Dict[str, types.NestedArray]
    discounts: Dict[str, types.NestedArray]
    start_of_episode: Union[bool, acme_specs.Array, tf.Tensor, Tuple[()]]
    extras: Dict[str, types.NestedArray]


class PriorityFnInput(NamedTuple):
    """The input to a priority function consisting of stacked steps."""

    observations: Dict[str, types.NestedArray]
    actions: Dict[str, types.NestedArray]
    rewards: Dict[str, types.NestedArray]
    discounts: Dict[str, types.NestedArray]
    start_of_episode: types.NestedArray
    extras: Dict[str, types.NestedArray]


# Define the type of a priority function and the mapping from table to function.
PriorityFn = Callable[["PriorityFnInput"], float]
PriorityFnMapping = Mapping[str, Optional[PriorityFn]]


def spec_like_to_tensor_spec(
    paths: Iterable[str], spec: acme_specs.Array
) -> tf.TypeSpec:
    return tf.TensorSpec.from_spec(spec, name="/".join(str(p) for p in paths))


class ReverbParallelAdder(base.ParallelAdder):
    """Base class for Reverb adders."""

    def __init__(
        self,
        client: reverb.Client,
        buffer_size: int,
        max_sequence_length: int,
        delta_encoded: bool = False,
        chunk_length: Optional[int] = None,
        priority_fns: Optional[PriorityFnMapping] = None,
        max_in_flight_items: Optional[int] = 25,
        use_next_extras: bool = True,
    ):
        """Initialize a ReverbAdder instance.
        Args:
          client: A client to the Reverb backend.
          buffer_size: Number of steps to retain in memory.
          max_sequence_length: The maximum length of sequences (corresponding to the
            number of observations) that can be added to replay.
          delta_encoded: If `True` (False by default) enables delta encoding, see
            `Client` for more information.
          chunk_length: Number of timesteps grouped together before delta encoding
            and compression. See `Client` for more information.
          priority_fns: A mapping from table names to priority functions; if
            omitted, all transitions/steps/sequences are given uniform priorities
            (1.0) and placed in DEFAULT_PRIORITY_TABLE.
          max_in_flight_items: The maximum number of items allowed to be "in flight"
            at the same time. See `reverb.Writer.writer` for more info.
        """
        if priority_fns:
            priority_fns = dict(priority_fns)
        else:
            priority_fns = {DEFAULT_PRIORITY_TABLE: lambda x: 1.0}

        self._client = client
        self._priority_fns = priority_fns
        self._max_sequence_length = max_sequence_length
        self._delta_encoded = delta_encoded
        self._chunk_length = chunk_length
        self._max_in_flight_items = max_in_flight_items
        self._use_next_extras = use_next_extras

        # This is exposed as the _writer property in such a way that it will create
        # a new writer automatically whenever the internal __writer is None. Users
        # should ONLY ever interact with self._writer.
        self.__writer = None

        # The state of the adder is captured by a buffer of `buffer_size` steps
        # (generally SAR tuples) and one additional dangling observation.
        self._buffer: Deque = collections.deque(maxlen=buffer_size)
        self._next_extras: Union[None, Dict[str, types.NestedArray]] = None
        self._next_observations = None
        self._start_of_episode = False

    def __del__(self) -> None:
        if self.__writer is not None:
            # Explicitly close the writer with no retry on server unavailable.
            # This is to avoid hang on closing if the server has already terminated.
            self.__writer.close(retry_on_unavailable=False)

    @property
    def _writer(self) -> reverb.Writer:
        if self.__writer is None:
            self.__writer = self._client.writer(
                self._max_sequence_length,
                delta_encoded=self._delta_encoded,
                chunk_length=self._chunk_length,
                max_in_flight_items=self._max_in_flight_items,
            )
        return self.__writer

    def add_priority_table(
        self, table_name: str, priority_fn: Optional[PriorityFn]
    ) -> None:
        if table_name in self._priority_fns:
            raise ValueError(
                "A priority function already exists for {}.".format(table_name)
            )
        self._priority_fns[table_name] = priority_fn

    def reset(self) -> None:
        """Resets the adder's buffer."""
        if self.__writer:
            self._writer.close()
            self.__writer = None
        self._buffer.clear()
        self._next_observations = None

    def add_first(
        self, timestep: dm_env.TimeStep, extras: Dict[str, types.NestedArray] = {}
    ) -> None:
        """Record the first observation of a trajectory."""
        if not timestep.first():
            raise ValueError(
                "adder.add_first with an initial timestep (i.e. one for "
                "which timestep.first() is True"
            )

        if self._next_observations is not None:
            raise ValueError(
                "adder.reset must be called before adder.add_first "
                "(called automatically if `next_timestep.last()` is "
                "true when `add` is called)."
            )

        # Record the next observation.
        self._next_observations = timestep.observation
        self._start_of_episode = True

        if self._use_next_extras:
            self._next_extras = extras

    def add(
        self,
        actions: Dict[str, types.NestedArray],
        next_timestep: dm_env.TimeStep,
        next_extras: Dict[str, types.NestedArray] = {},
    ) -> None:
        """Record an action and the following timestep."""
        if self._next_observations is None:
            raise ValueError("adder.add_first must be called before adder.add.")

        discount = next_timestep.discount
        if next_timestep.last():
            # print("LAST")
            # Terminal timesteps created by dm_env.termination() will have a scalar
            # discount of 0.0. This may not match the array shape / nested structure
            # of the previous timesteps' discounts. The below will match
            # next_timestep.discount's shape/structure to that of
            # self._buffer[-1].discount.
            if self._buffer and not tree.is_nested(next_timestep.discount):
                discount = tree.map_structure(
                    lambda d: np.broadcast_to(next_timestep.discount, np.shape(d)),
                    self._buffer[-1].discount,
                )
<<<<<<< HEAD
        if self._use_next_extras:
            self._buffer.append(
                Step(
                    observations=self._next_observations,
                    actions=actions,
                    rewards=next_timestep.reward,
                    discounts=discount,
                    start_of_episode=self._start_of_episode,
                    extras=self._next_extras,
                )
            )
            self._next_extras = next_extras
        else:
            self._buffer.append(
                Step(
                    observations=self._next_observations,
                    actions=actions,
                    rewards=next_timestep.reward,
                    discounts=discount,
                    start_of_episode=self._start_of_episode,
                    extras=next_extras,
                )
=======

        self._buffer.append(
            Step(
                observations=self._next_observations,
                actions=actions,
                rewards=next_timestep.reward,
                discounts=discount,
                start_of_episode=self._start_of_episode,
                extras=self._next_extras if self._use_next_extras else next_extras,
>>>>>>> af6a62b3
            )
        )

        # Possibly store next_extras
        if self._use_next_extras:
            self._next_extras = next_extras

        # Write the last "dangling" observation.
        if next_timestep.last():
            self._start_of_episode = False
            self._write()
            self._write_last()
            self.reset()
        else:
            # Record the next observation and write.
            self._next_observations = next_timestep.observation
            self._start_of_episode = False
            self._write()

    @abc.abstractmethod
    def signature(
        cls,
        environment_spec: mava_specs.MAEnvironmentSpec,
        extras_spec: tf.TypeSpec,
    ) -> tf.TypeSpec:
        """This is a helper method for generating signatures for Reverb tables.
        Signatures are useful for validating data types and shapes, see Reverb's
        documentation for details on how they are used.
        Args:
          environment_spec: A `specs.EnvironmentSpec` whose fields are nested
            structures with leaf nodes that have `.shape` and `.dtype` attributes.
            This should come from the environment that will be used to generate
            the data inserted into the Reverb table.
          core_state_spec: A nested structure with leaf nodes that have `.shape` and
            `.dtype` attributes. The structure (and shapes/dtypes) of this must
            be the same as the `core_state` passed into `ReverbAdder.add`.
        Returns:
          A `Step` whose leaf nodes are `tf.TensorSpec` objects.
        """

    @abc.abstractmethod
    def _write(self) -> None:
        """Write data to replay from the buffer."""

    @abc.abstractmethod
    def _write_last(self) -> None:
        """Write data to replay from the buffer."""<|MERGE_RESOLUTION|>--- conflicted
+++ resolved
@@ -212,30 +212,6 @@
                     lambda d: np.broadcast_to(next_timestep.discount, np.shape(d)),
                     self._buffer[-1].discount,
                 )
-<<<<<<< HEAD
-        if self._use_next_extras:
-            self._buffer.append(
-                Step(
-                    observations=self._next_observations,
-                    actions=actions,
-                    rewards=next_timestep.reward,
-                    discounts=discount,
-                    start_of_episode=self._start_of_episode,
-                    extras=self._next_extras,
-                )
-            )
-            self._next_extras = next_extras
-        else:
-            self._buffer.append(
-                Step(
-                    observations=self._next_observations,
-                    actions=actions,
-                    rewards=next_timestep.reward,
-                    discounts=discount,
-                    start_of_episode=self._start_of_episode,
-                    extras=next_extras,
-                )
-=======
 
         self._buffer.append(
             Step(
@@ -245,7 +221,6 @@
                 discounts=discount,
                 start_of_episode=self._start_of_episode,
                 extras=self._next_extras if self._use_next_extras else next_extras,
->>>>>>> af6a62b3
             )
         )
 
