# python3
# Copyright 2021 InstaDeep Ltd. All rights reserved.
#
# Licensed under the Apache License, Version 2.0 (the "License");
# you may not use this file except in compliance with the License.
# You may obtain a copy of the License at
#
#     http://www.apache.org/licenses/LICENSE-2.0
#
# Unless required by applicable law or agreed to in writing, software
# distributed under the License is distributed on an "AS IS" BASIS,
# WITHOUT WARRANTIES OR CONDITIONS OF ANY KIND, either express or implied.
# See the License for the specific language governing permissions and
# limitations under the License.

"""Generic environment loop wrapper to track system statistics"""

import time
from typing import Any, Dict, List, Sequence

import numpy as np
import tensorflow as tf
from acme.utils import loggers

import mava
from mava.utils import training_utils as train_utils
from mava.utils.loggers import Logger
from mava.utils.wrapper_utils import RunningStatistics


class TrainerWrapperBase(mava.Trainer):
    """A base trainer stats class that wrappers a trainer and logs
    certain statistics.
    """

    def __init__(
        self,
        trainer: mava.Trainer,
    ) -> None:
        self._trainer = trainer

    def get_variables(self, names: Sequence[str]) -> Dict[str, Dict[str, np.ndarray]]:
        return self._trainer.get_variables(names)

    def _create_loggers(self, keys: List[str]) -> None:
        raise NotImplementedError

    def __getattr__(self, name: str) -> Any:
        """Expose any other attributes of the underlying trainer."""
        return getattr(self._trainer, name)


class TrainerStatisticsBase(TrainerWrapperBase):
    def __init__(
        self,
        trainer: mava.Trainer,
    ) -> None:
        super().__init__(trainer)
        self._require_loggers = True

    def step(self) -> None:
        # Run the learning step.
        fetches = self._step()

        if self._require_loggers:
            self._create_loggers(list(fetches.keys()))
            self._require_loggers = False

        # compute statistics
        self._compute_statistics(fetches)

        # Compute elapsed time.
        timestamp = time.time()
        elapsed_time = timestamp - self._timestamp if self._timestamp else 0
        self._timestamp: float = timestamp

        # Update our counts and record it.
        counts = self._counter.increment(steps=1, walltime=elapsed_time)
        fetches.update(counts)

        if self._system_checkpointer:
            train_utils.checkpoint_networks(self._system_checkpointer)

        if self._logger:
            self._logger.write(fetches)


class DetailedTrainerStatistics(TrainerStatisticsBase):
    """A trainer class that logs episode stats."""

    def __init__(
        self,
        trainer: mava.Trainer,
        metrics: List[str] = ["policy_loss"],
        summary_stats: List = ["mean", "max", "min", "var", "std"],
    ) -> None:
        super().__init__(trainer)

        self._metrics = metrics
        self._summary_stats = summary_stats

    def _create_loggers(self, keys: List[str]) -> None:

        # get system logger data
        trainer_label = self._logger._label
        base_dir = self._logger._directory
        (
            to_terminal,
            to_csv,
            to_tensorboard,
            time_delta,
            print_fn,
            time_stamp,
        ) = self._logger._logger_info

        self._network_running_statistics: Dict[str, Dict[str, float]] = {}
        self._networks_stats: Dict[str, Dict[str, RunningStatistics]] = {
            key: {} for key in keys
        }
        self._network_loggers: Dict[str, loggers.Logger] = {}

        # statistics dictionary
        for key in keys:
            network_label = trainer_label + "_" + key
            self._network_loggers[key] = Logger(
                label=network_label,
                directory=base_dir,
                to_terminal=to_terminal,
                to_csv=to_csv,
                to_tensorboard=to_tensorboard,
                time_delta=0,
                print_fn=print_fn,
                time_stamp=time_stamp,
            )
            for metric in self._metrics:
                self._networks_stats[key][metric] = RunningStatistics(f"{key}_{metric}")

    def _compute_statistics(self, data: Dict[str, Dict[str, float]]) -> None:
        for network, datum in data.items():
            for key, val in datum.items():
                network_running_statistics: Dict[str, float] = {}
                network_running_statistics[f"{network}_raw_{key}"] = val
                self._networks_stats[network][key].push(val)
                for stat in self._summary_stats:
                    network_running_statistics[
                        f"{network}_{stat}_{key}"
                    ] = self._networks_stats[network][key].__getattribute__(stat)()

                self._network_loggers[network].write(network_running_statistics)


class ScaledTrainerStatisticsBase(TrainerWrapperBase):
    def __init__(
        self,
        trainer: mava.Trainer,
    ) -> None:
        super().__init__(trainer)
        self._require_loggers = True

    def step(self) -> None:
        # Run the learning step.
        fetches = self._step()

        if self._require_loggers:
            self._create_loggers(list(fetches.keys()))
            self._require_loggers = False

        # compute statistics
        self._compute_statistics(fetches)

        # Compute elapsed time.
        timestamp = time.time()
        elapsed_time = timestamp - self._timestamp if self._timestamp else 0
        self._timestamp: float = timestamp

        # Update our counts and record it.
        # TODO (dries): Can this be simplified? Only one set and one get?
        self._variable_client.add_and_wait(
            ["trainer_steps", "trainer_walltime"],
            {"trainer_steps": 1, "trainer_walltime": elapsed_time},
        )

        # Update the variable source and the trainer
        # TODO (dries): Can this be simplified? Do an async set and get?
        self._variable_client.set_and_wait()
        self._variable_client.get_and_wait()

        fetches.update(self._counts)

        if self._logger:
            self._logger.write(fetches)


class ScaledDetailedTrainerStatistics(ScaledTrainerStatisticsBase):
    """A trainer class that logs episode stats."""

    def __init__(
        self,
        trainer: mava.Trainer,
        metrics: List[str] = ["policy_loss"],
        summary_stats: List = ["mean", "max", "min", "var", "std"],
    ) -> None:
        super().__init__(trainer)

        self._metrics = metrics
        self._summary_stats = summary_stats

    def _create_loggers(self, keys: List[str]) -> None:

        # get system logger data
        trainer_label = self._logger._label
        base_dir = self._logger._directory
        (
            to_terminal,
            to_csv,
            to_tensorboard,
            time_delta,
            print_fn,
            time_stamp,
        ) = self._logger._logger_info

        self._network_running_statistics: Dict[str, Dict[str, float]] = {}
        self._networks_stats: Dict[str, Dict[str, RunningStatistics]] = {
            key: {} for key in keys
        }
        self._network_loggers: Dict[str, loggers.Logger] = {}

        # statistics dictionary
        for key in keys:
            network_label = trainer_label + "_" + key
            self._network_loggers[key] = Logger(
                label=network_label,
                directory=base_dir,
                to_terminal=to_terminal,
                to_csv=to_csv,
                to_tensorboard=to_tensorboard,
                time_delta=0,
                print_fn=print_fn,
                time_stamp=time_stamp,
            )
            for metric in self._metrics:
                self._networks_stats[key][metric] = RunningStatistics(f"{key}_{metric}")

    def _compute_statistics(self, data: Dict[str, Dict[str, float]]) -> None:
        for network, datum in data.items():
            for key, val in datum.items():
                network_running_statistics: Dict[str, float] = {}
                network_running_statistics[f"{network}_raw_{key}"] = val
                self._networks_stats[network][key].push(val)
                for stat in self._summary_stats:
                    network_running_statistics[
                        f"{network}_{stat}_{key}"
                    ] = self._networks_stats[network][key].__getattribute__(stat)()

                self._network_loggers[network].write(network_running_statistics)


class DetailedTrainerStatisticsWithEpsilon(DetailedTrainerStatistics):
    """Custom DetailedTrainerStatistics class for exposing get_epsilon()"""

    def __init__(
        self,
        trainer: mava.Trainer,
        metrics: List[str] = ["q_value_loss"],
        summary_stats: List = ["mean", "max", "min", "var", "std"],
    ) -> None:
        super().__init__(trainer, metrics, summary_stats)

    def get_epsilon(self) -> float:
        return self._trainer.get_epsilon()  # type: ignore

    def get_trainer_steps(self) -> float:
        return self._trainer.get_trainer_steps()  # type: ignore

    def step(self) -> None:
        # Run the learning step.
        fetches = self._step()

        if self._require_loggers:
            self._create_loggers(list(fetches.keys()))
            self._require_loggers = False

        # compute statistics
        self._compute_statistics(fetches)

        timestamp = time.time()
        elapsed_time = timestamp - self._timestamp if self._timestamp else 0
        self._timestamp = timestamp

        # Update our counts and record it.
        counts = self._counter.increment(steps=1, walltime=elapsed_time)
        fetches.update(counts)

        if self._system_checkpointer:
            train_utils.checkpoint_networks(self._system_checkpointer)

        fetches["epsilon"] = self.get_epsilon()
        self._trainer._decrement_epsilon()  # type: ignore

        if self._logger:
            self._logger.write(fetches)


# TODO(Kale-ab): Is there a better way to do this?
# Maybe using hooks or callbacks.
class NetworkStatisticsBase(TrainerWrapperBase):
    """
    A base class for logging network statistics.
        gradient_norms: List of norms (see tf.norm.ord) to apply to grads.
        weight_norms: List of norms (see tf.norm.ord) to apply to weights.
        log_interval: Log every [log_interval] learner steps.
    """

    def __init__(
        self,
        trainer: mava.Trainer,
        # Log only l2 norm by default.
        gradient_norms: List,
        weight_norms: List,
        log_interval: int,
        log_weights: bool,
        log_gradients: bool,
    ) -> None:
        super().__init__(trainer)

        self._network_loggers: Dict[str, loggers.Logger] = {}
        self.gradient_norms = gradient_norms
        self.weight_norms = weight_norms
        self._create_loggers(self._agents)
        self.log_interval = log_interval
        self.log_weights = log_weights
        self.log_gradients = log_gradients

        assert (
            self.log_weights or self.log_gradients
        ), "Nothing is selected to be logged."

    def _log_step(self) -> bool:
        if hasattr(self, "_counts"):
            return bool(
                self._counts
                and self._counts
                and self._counts.get("steps")
                and self._counts.get("steps") % self.log_interval == 0
            )
        else:
            return bool(
                self._counter
                and self._counter._counts
                and self._counter._counts.get("steps")
                and self._counter._counts.get("steps") % self.log_interval == 0
            )

    def _create_loggers(self, keys: List[str]) -> None:
        trainer_label = self._logger._label
        base_dir = self._logger._directory
        (
            to_terminal,
            to_csv,
            to_tensorboard,
            time_delta,
            print_fn,
            time_stamp,
        ) = self._logger._logger_info

        trainer_label = f"{trainer_label}_networks_stats"
        for key in keys:
            network_label = trainer_label + "_" + key
            self._network_loggers[key] = Logger(
                label=network_label,
                directory=base_dir,
                to_terminal=False,
                to_csv=False,
                to_tensorboard=to_tensorboard,
                print_fn=print_fn,
                time_stamp=time_stamp,
                time_delta=0,
            )

    # Function determines which weight layers to log.
    # We are usually only concerned with weights and grads of linear and conv layers.
    # TODO(Kale-ab) Can we be more robust.
    # Try getting layer type from policy or critic networks
    def _log_data(self, name: str) -> bool:
        # Log linear and conv weights and not bias units.
        return ("linear" in name.lower() or "conv" in name.lower()) and not (
            "b:" in name.lower()
        )

    def _apply_norms(self, value: tf.Tensor, norms_list: List) -> Dict:
        return {norm: tf.norm(value, ord=norm).numpy() for norm in norms_list}

    def _log_gradients(
        self, label: str, agent: str, variables_names: List, gradients: List
    ) -> None:
        assert len(variables_names) == len(
            gradients
        ), "Variable names and gradients do not match"
        grads_dict = {}
        # Log Grads per layer
        for index, grad in enumerate(gradients):
            variables_name = variables_names[index]
            if self._log_data(variables_name):
                grads_dict[f"{label}/grad/{variables_name}"] = grad
                grads_dict[f"{label}/gradnorm/{variables_name}"] = self._apply_norms(
                    grad, self.gradient_norms
                )

        # Log whole network grads
        all_grads_flat = tf.concat([tf.reshape(grad, -1) for grad in gradients], axis=0)
        grads_dict[f"{label}/grad/wholenetwork"] = all_grads_flat
        grads_dict[f"{label}/gradnorm/wholenetwork"] = self._apply_norms(
            all_grads_flat, self.gradient_norms
        )

        self._network_loggers[agent].write(grads_dict)

    def _log_weights(self, label: str, agent: str, weights: List) -> None:
        weights_dict = {}

        # Log Weights per layer
        for weight in weights:
            if self._log_data(weight.name):
                weights_dict[f"{label}/weight/{weight.name}"] = weight
                weights_dict[f"{label}/weightnorm/{weight.name}"] = self._apply_norms(
                    weight, self.weight_norms
                )

        # Log whole network weights
        all_weights_flat = tf.concat(
            [tf.reshape(weight, -1) for weight in weights], axis=0
        )
        weights_dict[f"{label}/weight/wholenetwork"] = all_weights_flat
        weights_dict[f"{label}/weightnorm/wholenetwork"] = self._apply_norms(
            all_weights_flat, self.weight_norms
        )

        self._network_loggers[agent].write(weights_dict)

    def step(self) -> None:
        fetches = self._step()

        # Compute elapsed time.
        timestamp = time.time()
        elapsed_time = timestamp - self._timestamp if self._timestamp else 0
        self._timestamp: float = timestamp

        # Update our counts and record it.
        counts = self._counter.increment(steps=1, walltime=elapsed_time)
        fetches.update(counts)

        if self._system_checkpointer:
            train_utils.checkpoint_networks(self._system_checkpointer)

        if self._logger:
            self._logger.write(fetches)


class NetworkStatistics(NetworkStatisticsBase):
    """
    A class for logging network statistics.
    This class assumes the trainer has the following:
        _forward: Forward pass. Stores a policy loss and tf.GradientTape.
        _backward: Updates network using policy loss and tf.GradientTape.
    """

    def __init__(
        self,
        trainer: mava.Trainer,
        # Log only l2 norm by default.
        gradient_norms: List = [2],
        weight_norms: List = [2],
        log_interval: int = 100,
        log_weights: bool = True,
        log_gradients: bool = True,
    ) -> None:
        super().__init__(
            trainer,
            gradient_norms,
            weight_norms,
            log_interval,
            log_weights,
            log_gradients,
        )

    def _step(
        self,
    ) -> Dict[str, Dict[str, Any]]:

        # Update the target networks
        # Trying not to assume off policy.
        if hasattr(self, "_update_target_networks"):
            self._update_target_networks()

        # Get data from replay (dropping extras if any). Note there is no
        # extra data here because we do not insert any into Reverb.
        inputs = next(self._iterator)

        self._forward(inputs)

        self._backward()

        # Log losses per agent
        return self.policy_losses

    def _backward(self) -> None:
        policy_losses = self.policy_losses
        tape = self.tape
        log_current_timestep = self._log_step()

        # Calculate the gradients and update the networks
        for agent in self._agents:
            agent_key = self._agent_net_config[agent]

            # Get trainable variables.
            policy_variables = (
                self._observation_networks[agent_key].trainable_variables
                + self._policy_networks[agent_key].trainable_variables
            )

            # Compute gradients.
            policy_gradients = tape.gradient(policy_losses[agent], policy_variables)

            # Maybe clip gradients.
            if self._clipping:
                policy_gradients = tf.clip_by_global_norm(policy_gradients, 40.0)[0]

            # Apply gradients.
            self._policy_optimizers[agent_key].apply(policy_gradients, policy_variables)

            if log_current_timestep:
                if self.log_weights:
                    self._log_weights(
                        label="Policy", agent=agent, weights=policy_variables
                    )
                if self.log_gradients:
                    self._log_gradients(
                        label="Policy",
                        agent=agent,
                        variables_names=[vars.name for vars in policy_variables],
                        gradients=policy_gradients,
                    )
        train_utils.safe_del(self, "tape")


class NetworkStatisticsMixing(NetworkStatisticsBase):
    """
    A class for logging network statistics.
    This class assumes the trainer has the following:
        _forward: Forward pass. Stores a policy loss and tf.GradientTape.
        _backward: Updates network using policy loss and tf.GradientTape.
    """

    def __init__(
        self,
        trainer: mava.Trainer,
        # Log only l2 norm by default.
        gradient_norms: List = [2],
        weight_norms: List = [2],
        log_interval: int = 100,
        log_weights: bool = True,
        log_gradients: bool = True,
    ) -> None:
        super().__init__(
            trainer,
            gradient_norms,
            weight_norms,
            log_interval,
            log_weights,
            log_gradients,
        )

    def _step(
        self,
    ) -> Dict[str, Dict[str, Any]]:

        # Update the target networks
        # Trying not to assume off policy.
        if hasattr(self, "_update_target_networks"):
            self._update_target_networks()

        # Get data from replay (dropping extras if any). Note there is no
        # extra data here because we do not insert any into Reverb.
        inputs = next(self._iterator)

        self._forward(inputs)

        self._backward()

        # Log losses per agent
        return {agent: {"q_value_loss": self.loss} for agent in self._agents}

    def _backward(self) -> None:
        log_current_timestep = self._log_step()
        for agent in self._agents:
            agent_key = self._agent_net_config[agent]

            # Update agent networks
            variables = [*self._q_networks[agent_key].trainable_variables]
            gradients = self.tape.gradient(self.loss, variables)
            gradients = tf.clip_by_global_norm(gradients, self._max_gradient_norm)[0]
            self._optimizers[agent_key].apply(gradients, variables)

            if log_current_timestep:
                if self.log_weights:
                    self._log_weights(label="Policy", agent=agent, weights=variables)
                if self.log_gradients:
                    self._log_gradients(
                        label="Policy",
                        agent=agent,
                        variables_names=[vars.name for vars in variables],
                        gradients=gradients,
                    )

        # Update mixing network
        variables = self.get_mixing_trainable_vars()
        gradients = self.tape.gradient(self.loss, variables)

        gradients = tf.clip_by_global_norm(gradients, self._max_gradient_norm)[0]
        self._optimizer.apply(gradients, variables)

        if log_current_timestep:
            if self.log_weights:
                self._log_weights(label="Mixing", agent=agent, weights=variables)
            if self.log_gradients:
                self._log_gradients(
                    label="Mixing",
                    agent=agent,
                    variables_names=[vars.name for vars in variables],
                    gradients=gradients,
                )

        train_utils.safe_del(self, "tape")


class NetworkStatisticsActorCritic(NetworkStatisticsBase):
    """
    A class for logging network statistics.
    This class assumes the trainer has the following:
        _forward: Forward pass. Stores a policy loss, critic loss and tf.GradientTape.
        _backward: Updates network using policy loss, critic loss and tf.GradientTape.
    """

    def __init__(
        self,
        trainer: mava.Trainer,
        # Log only l2 norm by default.
        gradient_norms: List = [2],
        weight_norms: List = [2],
        log_interval: int = 100,
        log_weights: bool = True,
        log_gradients: bool = True,
    ) -> None:
        super().__init__(
            trainer,
            gradient_norms,
            weight_norms,
            log_interval,
            log_weights,
            log_gradients,
        )

    def _step(
        self,
    ) -> Dict[str, Dict[str, Any]]:

        # Update the target networks
        # Trying not to assume off policy.
        if hasattr(self, "_update_target_networks"):
            self._update_target_networks()

        # Get data from replay (dropping extras if any). Note there is no
        # extra data here because we do not insert any into Reverb.
        inputs = next(self._iterator)

        self._forward(inputs)

        self._backward()

        # Log losses per agent
        return train_utils.map_losses_per_agent_ac(
            self.critic_losses, self.policy_losses
        )

    def _backward(self) -> None:
        # Calculate the gradients and update the networks
        policy_losses = self.policy_losses
        critic_losses = self.critic_losses
        tape = self.tape
        log_current_timestep = self._log_step()

<<<<<<< HEAD
        # Check if self._trainer_agent_list exists. Otherwise use self._agents
        agents = (
            self._trainer_agent_list
            if hasattr(self, "_trainer_agent_list")
            else self._agents
        )
        for agent in agents:
            agent_key = self.agent_net_keys[agent]
=======
        for agent in self._agents:
            agent_key = self._agent_net_config[agent]
>>>>>>> 690253a4

            # Get trainable variables.
            policy_variables = (
                self._observation_networks[agent_key].trainable_variables
                + self._policy_networks[agent_key].trainable_variables
            )
            critic_variables = (
                # In this agent, the critic loss trains the observation network.
                self._observation_networks[agent_key].trainable_variables
                + self._critic_networks[agent_key].trainable_variables
            )

            # Compute gradients.
            policy_gradients = tape.gradient(policy_losses[agent], policy_variables)
            critic_gradients = tape.gradient(critic_losses[agent], critic_variables)

            # Maybe clip gradients.
            policy_gradients = tf.clip_by_global_norm(
                policy_gradients, self._max_gradient_norm
            )[0]
            critic_gradients = tf.clip_by_global_norm(
                critic_gradients, self._max_gradient_norm
            )[0]

            # Apply gradients.
            self._policy_optimizers[agent_key].apply(policy_gradients, policy_variables)
            self._critic_optimizers[agent_key].apply(critic_gradients, critic_variables)

            if log_current_timestep:
                if self.log_weights:
                    self._log_weights(
                        label="Policy", agent=agent, weights=policy_variables
                    )
                    self._log_weights(
                        label="Critic", agent=agent, weights=critic_variables
                    )

                if self.log_gradients:
                    self._log_gradients(
                        label="Policy",
                        agent=agent,
                        variables_names=[vars.name for vars in policy_variables],
                        gradients=policy_gradients,
                    )
                    self._log_gradients(
                        label="Critic",
                        agent=agent,
                        variables_names=[vars.name for vars in critic_variables],
                        gradients=critic_gradients,
                    )

        train_utils.safe_del(self, "tape")<|MERGE_RESOLUTION|>--- conflicted
+++ resolved
@@ -689,7 +689,6 @@
         tape = self.tape
         log_current_timestep = self._log_step()
 
-<<<<<<< HEAD
         # Check if self._trainer_agent_list exists. Otherwise use self._agents
         agents = (
             self._trainer_agent_list
@@ -697,11 +696,7 @@
             else self._agents
         )
         for agent in agents:
-            agent_key = self.agent_net_keys[agent]
-=======
-        for agent in self._agents:
             agent_key = self._agent_net_config[agent]
->>>>>>> 690253a4
 
             # Get trainable variables.
             policy_variables = (
