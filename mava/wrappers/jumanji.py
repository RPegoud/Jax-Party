--- conflicted
+++ resolved
@@ -12,13 +12,9 @@
 # See the License for the specific language governing permissions and
 # limitations under the License.
 
-<<<<<<< HEAD
 from abc import abstractmethod
 from functools import cached_property
-from typing import Tuple
-=======
 from typing import Tuple, Union
->>>>>>> 7ab7ce5f
 
 import chex
 import jax.numpy as jnp
@@ -62,17 +58,10 @@
     def observation_spec(self) -> specs.Spec[Observation]:
         """Specification of the observation of the environment."""
         step_count = specs.BoundedArray(
-<<<<<<< HEAD
-            (self.num_agents,),
-            jnp.int32,
-            jnp.zeros(self.num_agents, dtype=int),
-            jnp.repeat(self.time_limit, self.num_agents),
-=======
             (self._num_agents,),
             int,
             jnp.zeros(self._num_agents, dtype=int),
             jnp.repeat(self.time_limit, self._num_agents),
->>>>>>> 7ab7ce5f
             "step_count",
         )
         return self._env.observation_spec().replace(step_count=step_count)
@@ -155,12 +144,11 @@
         # Aggregate the list of individual rewards and use a single team_reward.
         return self.aggregate_rewards(timestep, modified_observation)
 
-<<<<<<< HEAD
     @cached_property
     def action_dim(self) -> chex.Array:
         "Get the actions dim for each agent."
         return int(self._env.action_spec().num_values[0])
-=======
+
 
 class ConnectorWrapper(MultiAgentWrapper):
     """Multi-agent wrapper for the MA Connector environment.
@@ -252,5 +240,4 @@
                 step_count=step_count,
             )
 
-        return spec
->>>>>>> 7ab7ce5f
+        return spec