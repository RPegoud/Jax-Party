--- conflicted
+++ resolved
@@ -16,9 +16,6 @@
 from mava.wrappers.auto_reset_wrapper import AutoResetWrapper
 from mava.wrappers.episode_metrics import RecordEpisodeMetrics
 from mava.wrappers.gigastep import GigastepWrapper
-<<<<<<< HEAD
-from mava.wrappers.jaxmarl import MabraxWrapper, MPEWrapper, SmaxWrapper
-=======
 from mava.wrappers.gym import (
     GymAgentIDWrapper,
     GymRecordEpisodeMetrics,
@@ -27,8 +24,7 @@
     UoeWrapper,
     async_multiagent_worker,
 )
-from mava.wrappers.jaxmarl import MabraxWrapper, SmaxWrapper
->>>>>>> 3df74da0
+from mava.wrappers.jaxmarl import MabraxWrapper, MPEWrapper, SmaxWrapper
 from mava.wrappers.jumanji import (
     CleanerWrapper,
     ConnectorWrapper,
