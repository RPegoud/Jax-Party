--- conflicted
+++ resolved
@@ -97,11 +97,7 @@
             self.__setattr__(f"_{metric}_stats", RunningStatistics(metric))
             for stat in self._summary_stats:
                 self._running_statistics[f"{stat}_{metric}"] = 0.0
-<<<<<<< HEAD
-        self._running_statistics["sum_episode_return"] = 0.0
-=======
         self._running_statistics["raw_sum_episode_return"] = 0.0
->>>>>>> e523bb22
 
     def _compute_step_statistics(self, rewards: Dict[str, float]) -> None:
         pass
@@ -234,11 +230,7 @@
         # Collect the results and combine with counts.
         steps_per_second = episode_steps / (time.time() - start_time)
         mean_episode_return = np.mean(np.array(list(episode_returns.values())))
-<<<<<<< HEAD
-        sum_episode_return = np.sum(np.array(list(episode_returns.values())))
-=======
         raw_sum_episode_return = np.sum(np.array(list(episode_returns.values())))
->>>>>>> e523bb22
         # Record counts.
         if hasattr(self._executor, "_counts"):
             loop_type = "evaluator" if "_" not in self._loop_label else "executor"
@@ -263,11 +255,7 @@
         self._episode_length_stats.push(episode_steps)
         self._episode_return_stats.push(mean_episode_return)
         self._steps_per_second_stats.push(steps_per_second)
-<<<<<<< HEAD
-        self._running_statistics["sum_episode_return"] = sum_episode_return
-=======
         self._running_statistics["raw_sum_episode_return"] = raw_sum_episode_return
->>>>>>> e523bb22
 
         for metric in self._metrics:
             for stat in self._summary_stats:
