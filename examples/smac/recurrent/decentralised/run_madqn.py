--- conflicted
+++ resolved
@@ -52,11 +52,7 @@
 
 def custom_recurrent_network(
     environment_spec: mava_specs.MAEnvironmentSpec,
-<<<<<<< HEAD
-    agent_net_config: Dict[str, str],
-=======
     agent_net_keys: Dict[str, str],
->>>>>>> e57a3f43
     q_networks_layer_sizes: Union[Dict[str, Sequence], Sequence] = [128, 128],
 ) -> Mapping[str, types.TensorTransformation]:
     """Creates networks used by the agents."""
@@ -64,11 +60,7 @@
     specs = environment_spec.get_agent_specs()
 
     # Create agent_type specs
-<<<<<<< HEAD
-    specs = {agent_net_config[key]: specs[key] for key in specs.keys()}
-=======
     specs = {agent_net_keys[key]: specs[key] for key in specs.keys()}
->>>>>>> e57a3f43
 
     if isinstance(q_networks_layer_sizes, Sequence):
         q_networks_layer_sizes = {key: q_networks_layer_sizes for key in specs.keys()}
