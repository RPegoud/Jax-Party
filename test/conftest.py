# Copyright 2022 InstaDeep Ltd. All rights reserved.
#
# Licensed under the Apache License, Version 2.0 (the "License");
# you may not use this file except in compliance with the License.
# You may obtain a copy of the License at
#
#     http://www.apache.org/licenses/LICENSE-2.0
#
# Unless required by applicable law or agreed to in writing, software
# distributed under the License is distributed on an "AS IS" BASIS,
# WITHOUT WARRANTIES OR CONDITIONS OF ANY KIND, either express or implied.
# See the License for the specific language governing permissions and
# limitations under the License.

from typing import Dict

import pytest

from test.utils import ConfigValue


@pytest.fixture
def fast_config() -> Dict[str, ConfigValue]:
    return {
<<<<<<< HEAD
        "system": {
            # common
            "num_updates": 2,
            "rollout_length": 1,
            "num_minibatches": 1,
            "update_batch_size": 1,
            # ppo:
            "ppo_epochs": 1,
            # sac:
            "explore_steps": 1,
            "epochs": 1,  # also for iql
            "policy_update_delay": 1,
            "buffer_size": 8,  # also for iql
            "batch_size": 1,
            # iql
            "min_buffer_size": 4,
            "sample_batch_size": 1,
            "sample_sequence_length": 2,
        },
        "arch": {
            "num_envs": 1,
            "num_eval_episodes": 1,
            "num_evaluation": 1,
            "absolute_metric": False,
        },
=======
        # ---------- system config ---------
        # common
        "num_updates": 2,
        "rollout_length": 1,
        "num_minibatches": 1,
        "update_batch_size": 1,
        # ppo
        "ppo_epochs": 1,
        # sac
        "explore_steps": 1,
        "epochs": 1,  # also for iql
        "policy_update_delay": 1,
        "buffer_size": 8,  # also for iql
        "batch_size": 1,
        # iql
        "min_buffer_size": 4,
        "sample_batch_size": 1,
        "sample_sequence_length": 2,
        # ---------- arch config ----------
        "num_envs": 1,
        "num_eval_episodes": 1,
        "num_evaluation": 1,
        "absolute_metric": False,
        # ---------- network config ----------
        "hidden_state_dim": 2,
        "layer_sizes": [4],
        "channel_sizes": [1, 1],
        "use_layer_norm": False,
>>>>>>> cd31e205
    }<|MERGE_RESOLUTION|>--- conflicted
+++ resolved
@@ -22,33 +22,6 @@
 @pytest.fixture
 def fast_config() -> Dict[str, ConfigValue]:
     return {
-<<<<<<< HEAD
-        "system": {
-            # common
-            "num_updates": 2,
-            "rollout_length": 1,
-            "num_minibatches": 1,
-            "update_batch_size": 1,
-            # ppo:
-            "ppo_epochs": 1,
-            # sac:
-            "explore_steps": 1,
-            "epochs": 1,  # also for iql
-            "policy_update_delay": 1,
-            "buffer_size": 8,  # also for iql
-            "batch_size": 1,
-            # iql
-            "min_buffer_size": 4,
-            "sample_batch_size": 1,
-            "sample_sequence_length": 2,
-        },
-        "arch": {
-            "num_envs": 1,
-            "num_eval_episodes": 1,
-            "num_evaluation": 1,
-            "absolute_metric": False,
-        },
-=======
         # ---------- system config ---------
         # common
         "num_updates": 2,
@@ -77,5 +50,4 @@
         "layer_sizes": [4],
         "channel_sizes": [1, 1],
         "use_layer_norm": False,
->>>>>>> cd31e205
     }